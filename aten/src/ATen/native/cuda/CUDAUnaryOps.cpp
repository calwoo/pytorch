#include <ATen/ATen.h>
#include <ATen/LegacyTHFunctionsCUDA.h>
#include <ATen/NamedTensorUtils.h>

namespace at { namespace native {

Tensor& _clamp__cuda(Tensor& self, optional<Scalar> min, optional<Scalar> max) {
  return _clamp_out_cuda(self, self, min, max);
}

Tensor& _clamp_out_cuda(
    Tensor& result,
    const Tensor& self,
    optional<Scalar> min,
    optional<Scalar> max) {
  if (min && max) {
    legacy::cuda::_th_clamp_out(result, self, *min, *max);
  } else if (max) {
    legacy::cuda::_th_clamp_max_out(result, self, *max);
  } else if (min) {
    legacy::cuda::_th_clamp_min_out(result, self, *min);
  } else {
    AT_ERROR("At least one of 'min' or 'max' must not be None");
  }
  at::namedinference::propagate_names(result, self);
  return result;
}

Tensor& _clamp_max__cuda(Tensor& self, Scalar max) {
  return legacy::cuda::_th_clamp_max_out(self, self, max);
}

Tensor& _clamp_max_out_cuda(Tensor& result, const Tensor& self, Scalar max) {
  legacy::cuda::_th_clamp_max_out(result, self, max);
  at::namedinference::propagate_names(result, self);
  return result;
}

Tensor& _clamp_min__cuda(Tensor& self, Scalar min) {
  return legacy::cuda::_th_clamp_min_out(self, self, min);
}

Tensor& _clamp_min_out_cuda(Tensor& result, const Tensor& self, Scalar min) {
  legacy::cuda::_th_clamp_min_out(result, self, min);
  at::namedinference::propagate_names(result, self);
  return result;
}

// These are just forwarding stubs

#define IMPLEMENT_UNARY_OP_PREQUEL(op, _th_op)                   \
  Tensor& _##op##__cuda(Tensor& self) {                          \
    return legacy::cuda::##_th_op##_out(self, self);             \
  }                                                              \
  Tensor& _##op##_out_cuda(Tensor& result, const Tensor& self) { \
    return legacy::cuda::##_th_op##_out(result, self);           \
  }


<<<<<<< HEAD
IMPLEMENT_UNARY_OP_PREQUEL(atan, _th_atan)
IMPLEMENT_UNARY_OP_PREQUEL(cos,  _th_cos)
IMPLEMENT_UNARY_OP_PREQUEL(erf,  _th_erf)
IMPLEMENT_UNARY_OP_PREQUEL(erfc, _th_erfc)
IMPLEMENT_UNARY_OP_PREQUEL(exp,  _th_exp)
IMPLEMENT_UNARY_OP_PREQUEL(tan,  _th_tan)
=======
IMPLEMENT_UNARY_OP_PREQUEL(atan)
IMPLEMENT_UNARY_OP_PREQUEL(erf)
IMPLEMENT_UNARY_OP_PREQUEL(erfc)
IMPLEMENT_UNARY_OP_PREQUEL(exp)
IMPLEMENT_UNARY_OP_PREQUEL(tan)
>>>>>>> f1ba7a0a

}}<|MERGE_RESOLUTION|>--- conflicted
+++ resolved
@@ -50,26 +50,16 @@
 
 #define IMPLEMENT_UNARY_OP_PREQUEL(op, _th_op)                   \
   Tensor& _##op##__cuda(Tensor& self) {                          \
-    return legacy::cuda::##_th_op##_out(self, self);             \
+    return _th_op##_out(self, self);                             \
   }                                                              \
   Tensor& _##op##_out_cuda(Tensor& result, const Tensor& self) { \
-    return legacy::cuda::##_th_op##_out(result, self);           \
+    return _th_op##_out(result, self);                           \
   }
 
-
-<<<<<<< HEAD
-IMPLEMENT_UNARY_OP_PREQUEL(atan, _th_atan)
-IMPLEMENT_UNARY_OP_PREQUEL(cos,  _th_cos)
-IMPLEMENT_UNARY_OP_PREQUEL(erf,  _th_erf)
-IMPLEMENT_UNARY_OP_PREQUEL(erfc, _th_erfc)
-IMPLEMENT_UNARY_OP_PREQUEL(exp,  _th_exp)
-IMPLEMENT_UNARY_OP_PREQUEL(tan,  _th_tan)
-=======
-IMPLEMENT_UNARY_OP_PREQUEL(atan)
-IMPLEMENT_UNARY_OP_PREQUEL(erf)
-IMPLEMENT_UNARY_OP_PREQUEL(erfc)
-IMPLEMENT_UNARY_OP_PREQUEL(exp)
-IMPLEMENT_UNARY_OP_PREQUEL(tan)
->>>>>>> f1ba7a0a
+IMPLEMENT_UNARY_OP_PREQUEL(atan, legacy::cuda::_th_atan)
+IMPLEMENT_UNARY_OP_PREQUEL(erf,  legacy::cuda::_th_erf)
+IMPLEMENT_UNARY_OP_PREQUEL(erfc, legacy::cuda::_th_erfc)
+IMPLEMENT_UNARY_OP_PREQUEL(exp,  legacy::cuda::_th_exp)
+IMPLEMENT_UNARY_OP_PREQUEL(tan,  legacy::cuda::_th_tan)
 
 }}