#include <torch/csrc/jit/script/ir_emitter.h>
#include <c10/util/Exception.h>
#include <c10/util/StringUtil.h>
#include <torch/csrc/jit/hooks_for_testing.h>
#include <torch/csrc/jit/interpreter.h>
#include <torch/csrc/jit/ir.h>
#include <torch/csrc/jit/operator.h>
#include <torch/csrc/jit/passes/canonicalize.h>
#include <torch/csrc/jit/passes/constant_pooling.h>
#include <torch/csrc/jit/passes/constant_propagation.h>
#include <torch/csrc/jit/passes/dead_code_elimination.h>
#include <torch/csrc/jit/passes/inline_forked_closures.h>
#include <torch/csrc/jit/passes/inliner.h>
#include <torch/csrc/jit/passes/lift_closures.h>
#include <torch/csrc/jit/passes/lower_tuples.h>
#include <torch/csrc/jit/script/canonicalize_modified_loop.h>
#include <torch/csrc/jit/script/convert_to_ssa.h>
#include <torch/csrc/jit/script/parser.h>
#include <torch/csrc/jit/script/schema_matching.h>
#include <torch/csrc/jit/script/script_type_parser.h>

#include <torch/csrc/jit/constants.h>

#include <c10/util/Optional.h>

#include <atomic>
#include <climits>
#include <set>

namespace torch {
namespace jit {
namespace script {

using FunctionTable = std::unordered_map<std::string, Function&>;
using ValueTable = std::unordered_map<std::string, SugaredValuePtr>;
using TypeTable = std::unordered_map<std::string, TypePtr>;
using AttributeMap = std::unordered_map<std::string, Const>;
using ListAttributeMap = std::unordered_map<std::string, std::vector<Const>>;

struct Refinement {
  Refinement(std::string identifier, TypePtr type)
      : identifier_(std::move(identifier)), type_(type) {}
  const std::string& identifier() const {
    return identifier_;
  }
  TypePtr type() const {
    return type_;
  }

 private:
  std::string identifier_;
  TypePtr type_;
};

struct RefinementSet {
  // When a comparison like x is None is made, we associate type refinements
  // with its true value and its false value. If a boolean that has refinements
  // associated with it is used in a conditional of an if statememt, the true
  // and false refinements are inserted into the corresponding blocks
  using Refinements = std::vector<Refinement>;

  RefinementSet(Refinements true_refinements, Refinements false_refinements)
      : true_refinements_(std::move(true_refinements)),
        false_refinements_(std::move(false_refinements)) {}
  RefinementSet(Refinement single) : RefinementSet({std::move(single)}, {}) {}
  RefinementSet(Refinement single_true, Refinement single_false)
      : RefinementSet(
            Refinements({std::move(single_true)}),
            Refinements({std::move(single_false)})) {}
  RefinementSet() {} // empty
  RefinementSet And(const RefinementSet& rhs) const {
    // if the result of an AND is true, both a & b had to be true,
    // so we take the union of a.true_refinements and b.true_refinements.
    // if the result is false, either a or b could have been false,
    // so we take their intersection.
    return RefinementSet(
        unionSet(true_refinements_, rhs.true_refinements_),
        intersectSet(false_refinements_, rhs.false_refinements_));
  }
  RefinementSet Or(const RefinementSet& rhs) const {
    // if the result of an OR is true, either a & b could have been true,
    // so we take the intersection of a.true_refinements & b.true_refinements.
    // if the result is false, both a and b had to be false,
    // so we take their union.
    return RefinementSet(
        intersectSet(true_refinements_, rhs.true_refinements_),
        unionSet(false_refinements_, rhs.false_refinements_));
  }

  RefinementSet Not() const {
    return RefinementSet(false_refinements_, true_refinements_);
  }
  const std::vector<Refinement> activeRefinements() const {
    return true_refinements_;
  }

 private:
  static bool sameVar(const Refinement& a, const Refinement& b) {
    return a.identifier() == b.identifier();
  }
  static Refinements unionSet(const Refinements& a, const Refinements& b) {
    Refinements result = a;
    for (const Refinement& r : b) {
      auto it =
          std::find_if(result.begin(), result.end(), [&](const Refinement& e) {
            return e.identifier() == r.identifier();
          });
      if (it == result.end()) {
        result.push_back(r);
      } else if (*it->type() != *r.type()) {
        // we only keep refinements when they exactly match one
        // refinement type, for instance, we do not attempt to refine:
        // isinstance(x, float) and isinstance(x, int)
        result.erase(it);
      }
    }
    return result;
  }
  static Refinements intersectSet(const Refinements& a, const Refinements& b) {
    Refinements result;
    for (const Refinement& r : a) {
      auto it = std::find_if(b.begin(), b.end(), [&](const Refinement& e) {
        return e.identifier() == r.identifier();
      });
      if (it != b.end() && r.type() == it->type()) {
        result.push_back(r);
      }
    }
    return result;
  }

  Refinements true_refinements_;
  Refinements false_refinements_;
};

struct CondValue {
  CondValue(
      Value* value,
      RefinementSet refinements,
      c10::optional<bool> static_if)
      : value_(value),
        refinements_(std::move(refinements)),
        static_if_(static_if) {}
  CondValue(
      Graph& g,
      const SourceRange& loc,
      bool static_value,
      RefinementSet refinements)
      : value_(g.insertConstant(static_value, loc)),
        refinements_(std::move(refinements)),
        static_if_(static_value) {}
  Value* value() const {
    return value_;
  }
  const RefinementSet& refinements() const {
    return refinements_;
  }
  c10::optional<bool> staticIf() const {
    return static_if_;
  }

 private:
  Value* value_;
  RefinementSet refinements_;
  c10::optional<bool>
      static_if_; // certain expression cause us to emit a static if statement
                  // this value is present if this is the case.
                  // this is not equivalent to value_ being a constant
                  // it is possible for value_ to be constant but for
                  // the expression that produced it to not trigger the
                  // static if behavior. e.g. use of a variable assigned
                  // to a constant
};

enum NoneStatus { ALWAYS, MAYBE, NEVER };
NoneStatus canBeNone(Value* v) {
  if (v->node()->mustBeNone()) {
    return ALWAYS;
  }
  if (v->type()->kind() == OptionalType::Kind) {
    return MAYBE;
  }
  return NEVER;
}

static Value* asSimple(const SugaredValuePtr& value) {
  if (SimpleValue* sv = dynamic_cast<SimpleValue*>(value.get())) {
    return sv->getValue();
  }
  return nullptr;
}

static std::shared_ptr<MagicMethod> makeMagic(
    const std::string& name,
    SugaredValuePtr base) {
  return std::make_shared<MagicMethod>(name, base);
}

// Auxiliary data structure for desugaring variable binding into our always
// explicitly scoped language as we descend down nested control structures in
// the frontend (which themselves don't introduce scopes)
//
// The Environment keeps track of two tables, one for values which are not first
// class and a type table for values which are. When a first class value
// is set in the environment, we emit a prim::Store which sets the
// name of the variable to approriate type, and when a first-class value is
// referenced we emit a prim::Load that generates a value of the appropriate
// type.
//
// a = 1
// print(a)
// becomes:
// = prim::Store[name="a"](%a.1)
// %a : int = prim::Load[name="a"]()
// prim::Print(%a)

struct Environment {
  Environment(
      Function& method,
      ResolverPtr resolver,
      Block* b,
      std::shared_ptr<Environment> next = nullptr)
      : method(method),
        resolver(std::move(resolver)),
        b(b),
        next(std::move(next)) {}

  Function& method;
  ResolverPtr resolver;
  std::unordered_map<std::string, std::function<std::string()>> error_messages;
  Block* b;

  std::shared_ptr<Environment> next;

  // set type error in the lowest environment. if the variable is used after an
  // error has been set, then we will use the more informative error message
  void setVariableTypeError(
      const std::string& name,
      std::function<std::string()> msg) {
    auto runner = this;
    while (runner->next) {
      runner = runner->next.get();
    }
    runner->error_messages[name] = msg;
  }

  // see if type error has been set for a variable
  c10::optional<std::string> findVariableTypeError(const std::string& name) {
    auto runner = this;
    while (runner->next) {
      runner = runner->next.get();
    }
    auto msg = runner->error_messages.find(name);
    if (msg != runner->error_messages.end()) {
      return msg->second();
    } else {
      return c10::nullopt;
    }
  }

  SugaredValuePtr insertLoad(const std::string& name, const TypePtr& type) {
    auto g = b->owningGraph();
    auto load = g->insertNode(g->createLoad(name, type));
    if (meaningfulName(name)) {
      load->output()->setDebugName(name);
    }
    return std::make_shared<SimpleValue>(load->output());
  }

  // note: type is not always the same as v->type(), e.g.
  // type: Optional[Tensor]
  // v->type(): Tensor
  void insertStore(
      const std::string& name,
      const SourceRange& loc,
      Value* v,
      TypePtr type) {
    auto g = b->owningGraph();
    g->insertNode(g->createStore(name, v))->setSourceRange(loc);
    type_table[name] = type;
  }

  SugaredValuePtr findInThisFrame(const std::string& name) {
    auto it = value_table.find(name);
    if (it != value_table.end()) {
      return it->second;
    }
    auto it2 = type_table.find(name);
    if (it2 != type_table.end()) {
      return insertLoad(name, it2->second);
    }
    return nullptr;
  }

  SugaredValuePtr findInParentFrame(const std::string& name) {
    return next ? next->findInAnyFrame(name) : nullptr;
  }

  void setType(const std::string& name, TypePtr type) {
    type_table[name] = std::move(type);
  }

  SugaredValuePtr findInAnyFrame(const std::string& name) {
    for (auto runner = this; runner; runner = runner->next.get()) {
      if (auto r = runner->findInThisFrame(name)) {
        return r;
      }
    }
    return nullptr;
  }

  Block* block() {
    return b;
  }

  void setVar(const SourceRange& loc, const std::string& name, Value* value) {
    setSugaredVar(
        loc,
        name,
        std::make_shared<SimpleValue>(value),
        /*annotated_type=*/nullptr);
  }

  void setSugaredVar(
      const SourceRange& loc,
      const std::string& name,
      SugaredValuePtr value,
      TypePtr annotated_type) {
    Value* as_simple_value = asSimple(value);
    if (as_simple_value && !as_simple_value->hasDebugName() &&
        meaningfulName(name) &&
        // note: if the value wasn't defined in this block, we might be giving a
        // name only used inside this block to a value outside of this. this is
        // not normally helpful for debugging and causes import/export jitter.
        as_simple_value->node()->owningBlock() == block()) {
      as_simple_value->setDebugName(name);
    }
    // prevent re-assignment involving any sugared values
    // any reassignment like:
    // a = ...
    // while ...
    //   a = ..
    // requires 'a' to be first-class in the graph since its value depends on
    // control flow
    if (auto parent = findInParentFrame(name)) {
      if (annotated_type) {
        throw ErrorReport(loc)
            << "Attempting to declare and annotate the type of variable '"
            << name << "' but it is already defined in an outer block";
      }
      if (!as_simple_value) {
        throw ErrorReport(loc)
            << "Cannot re-assign '" << name << "' to a value of type "
            << value->kind() << " because " << name
            << " is not a first-class value.  Only reassignments to first-class values are allowed";
      }
      Value* simple_parent = asSimple(parent);
      if (!simple_parent) {
        throw ErrorReport(loc)
            << "Cannot re-assign '" << name << "' because it has type "
            << value->kind() << " and " << name
            << " is not a first-class value.  Only reassignments to first-class values are allowed";
      }

      auto parent_type = unshapedType(simple_parent->type());
      as_simple_value = tryConvertToType(
          loc,
          *b->owningGraph(),
          parent_type,
          as_simple_value,
          /*allow_conversions=*/true);
      std::stringstream why_not;
      if (!as_simple_value->type()->isSubtypeOfExt(parent_type, &why_not)) {
        auto error = ErrorReport(loc);
        error << "Variable '" << name << "' previously has type "
              << simple_parent->type()->python_str()
              << " but is now being assigned to a value of type "
              << as_simple_value->type()->python_str();

        // Special-cased error msg if we're trying to assign to a tensor list.
        if (simple_parent->type()->kind() == TypeKind::ListType &&
            as_simple_value->type()->kind() == TypeKind::ListType) {
          error << "\nEmpty lists default to List[Tensor]. Add a variable "
                   "annotation to the assignment to create an empty list "
                   "of another type (torch.jit.annotate(List[T, []]) where T "
                   "is the type of elements in the list for Python 2)";
        }
        error << "\n" << why_not.str();
        throw error;
      }
    }
    if (as_simple_value) {
      if (!annotated_type) {
        annotated_type = as_simple_value->type();
      }
      if (!as_simple_value->type()->isSubtypeOf(annotated_type)) {
        throw ErrorReport(loc)
            << "Variable '" << name << "' is annotated with type "
            << annotated_type->python_str()
            << " but is being assigned to a value of type "
            << as_simple_value->type()->python_str();
      }
      insertStore(name, loc, std::move(as_simple_value), annotated_type);
    } else {
      value_table[name] = std::move(value);
    }
  }

  SugaredValuePtr getSugaredVar(const Ident& ident, bool required = true) {
    return getSugaredVar(ident.name(), ident.range());
  }
  Value* getVar(const Ident& ident) {
    return getSugaredVar(ident)->asValue(ident.range(), method);
  }

  SugaredValuePtr getSugaredVar(
      const std::string& ident,
      const SourceRange& range,
      bool required = true) {
    auto retval = findInAnyFrame(ident);

    if (!retval) {
      static std::unordered_map<std::string, SugaredValuePtr> globals = {
          {"print", std::make_shared<PrintValue>()},
          {"tuple", SpecialFormValue::create(prim::TupleConstruct)},
          {"float",
           makeMagic(
               "__float__",
               std::make_shared<CastValue>(FloatType::get(), aten::Float))},
          {"int",
           makeMagic(
               "__int__",
               std::make_shared<CastValue>(IntType::get(), aten::Int))},
          {"bool",
           makeMagic(
               "__bool__",
               std::make_shared<CastValue>(BoolType::get(), aten::Bool))},
          {"str",
           makeMagic(
               "__str__",
               std::make_shared<CastValue>(StringType::get(), aten::str))},
          {"getattr", SpecialFormValue::create(prim::GetAttr)},
          {"hasattr", SpecialFormValue::create(prim::HasAttr)},
          {"isinstance", SpecialFormValue::create(prim::isinstance)},
          // todo(zach): remove when we can correctly export torch.full via ONNX
          // or we have implicit conversion that can convert numbers to tensors
          {"_to_tensor",
           std::make_shared<CastValue>(TensorType::get(), prim::NumToTensor)},
          {"len",
           makeMagic(
               "__len__",
               std::make_shared<BuiltinFunction>(aten::len, at::nullopt))},
          {"hex",
           makeMagic(
               "__hex__",
               std::make_shared<BuiltinFunction>(aten::hex, at::nullopt))},
          {"oct",
           makeMagic(
               "__oct__",
               std::make_shared<BuiltinFunction>(aten::oct, at::nullopt))},
          {"round",
           makeMagic(
               "__round__",
               std::make_shared<BuiltinFunction>(aten::round, at::nullopt))},
          {"hash", std::make_shared<BuiltinFunction>(aten::hash, at::nullopt)},
          {"min", std::make_shared<BuiltinFunction>(prim::min, at::nullopt)},
          {"max", std::make_shared<BuiltinFunction>(prim::max, at::nullopt)},
          {"abs", std::make_shared<BuiltinFunction>(prim::abs, at::nullopt)},
          {"all", std::make_shared<BuiltinFunction>(aten::all, at::nullopt)},
          {"divmod",
           std::make_shared<BuiltinFunction>(aten::divmod, at::nullopt)},
          {"list", std::make_shared<BuiltinFunction>(aten::list, at::nullopt)},
          {"ord", std::make_shared<BuiltinFunction>(aten::ord, at::nullopt)},
          {"chr", std::make_shared<BuiltinFunction>(aten::chr, at::nullopt)},
          {"bin", std::make_shared<BuiltinFunction>(aten::bin, at::nullopt)},
          {"range", SpecialFormValue::create(prim::range)},
          {"zip", SpecialFormValue::create(prim::zip)},
          {"enumerate", SpecialFormValue::create(prim::enumerate)},
          {"rangelist",
           std::make_shared<BuiltinFunction>(prim::rangelist, at::nullopt)},
          {"sorted",
           std::make_shared<BuiltinFunction>(aten::sorted, at::nullopt)},
      };
      auto it = globals.find(ident);
      if (it != globals.end()) {
        retval = it->second;
      }
    }

    if (!retval) {
      if (auto type = resolver->resolveType(ident, range)) {
        if (auto tuple_type = type->cast<TupleType>()) {
          retval = std::make_shared<script::NamedTupleConstructor>(tuple_type);
        }
      }
    }

    if (!retval) {
      retval = resolver->resolveValue(ident, method, range);
    }

    if (!retval) {
      if (auto type = resolver->resolveType(ident, range)) {
        if (auto class_type = type->cast<ClassType>()) {
          retval = std::make_shared<script::ClassValue>(class_type);
        }
      }
    }

    if (!retval && required) {
      // check if this value was not emitted in an if statement because of a
      // type mismatch. if it was, then we print a more informative error msg
      if (auto msg = findVariableTypeError(ident)) {
        throw ErrorReport(range) << *msg << "and was used here";
      }
      throw ErrorReport(range) << "undefined value " << ident;
    }
    return retval;
  }

  Value* getVar(const std::string& ident, const SourceRange& range) {
    return getSugaredVar(ident, range)->asValue(range, method);
  }

  std::vector<std::string> definedVariables() {
    std::vector<std::string> result;
    for (auto& kv : type_table) {
      result.push_back(kv.first);
    }
    return result;
  }

 private:
  TypeTable type_table;
  ValueTable value_table;
};

template <class T>
static Value* materializeConstant(
    T val,
    Graph& graph,
    const SourceRange& r,
    std::unordered_map<T, Value*>& map) {
  auto existing_constant = map.find(val);
  if (existing_constant != map.end()) {
    return existing_constant->second;
  }

  WithInsertPoint guard(graph.block()->nodes().front());
  auto new_constant = graph.insertConstant(val, r);
  map[val] = new_constant;

  return new_constant;
}

inline bool isSupportedListElementType(const TypePtr& type) {
  return type->isSubtypeOf(TensorType::get()) ||
      type->isSubtypeOf(NumberType::get());
}

// Information for each def being emitted.
// Defs can be nested to support closures so we need a stack of this information
// Currently records information about the functions return type.
struct DefContext {
  TypePtr declared_return_type_; // nullptr if not annotated
  TypePtr merged_return_type_; // nullptr if a Return has not been seen yet
};

enum class LoopStatus { NOT_IN_LOOP, IN_LOOP, IN_UNROLLED_LOOP };

struct WithLoopStatus {
  WithLoopStatus(LoopStatus* prev, LoopStatus new_status) {
    prev_value_ = *prev;
    prev_ptr_ = prev;
    *prev = new_status;
  }
  ~WithLoopStatus() {
    *prev_ptr_ = prev_value_;
  }

 private:
  LoopStatus* prev_ptr_;
  LoopStatus prev_value_;
};

struct to_ir {
  to_ir(
      const Def& def,
      ResolverPtr resolver_,
      const Self* self,
      Function& method) // method being constructed
      : method(method),
        graph(method.graph()),
        resolver(std::move(resolver_)),
        typeParser_(resolver),
        environment_stack(nullptr) {
    AT_ASSERT(resolver);
    pushFrame(graph->block(), /*starts_def=*/true);

    // Type annotations exclude explicitly typing the "self" parameter, so in
    // the case that this is a method with self we expect one fewer parameter
    // annotation than the number of parameters this Def takes.
    if (self && def.decl().params().size() == 0) {
      throw ErrorReport(def.decl().params().range())
          << "methods must have a self argument";
    }
    method.setSchema(emitDef(def, self, graph->block()));

    // NB ORDERING: SSA conversion has to occur before
    // lifting of closures and forks, this way closures are converted
    // to SSA while part of their original graph, and closures are ready to
    // be inlined into forked closures
    ConvertToSSA(graph);
    // convert loops with an iter and body condition specified to
    // python-recognize while loops. we do this so they can be exported,
    // and run the pass early to avoid jitter. Like conversion to SSA,
    // it only needs to run once.
    CanonicalizeModifiedLoops(graph);

    runCleanupPasses(graph);
  }

 private:
  Function& method;
  std::shared_ptr<Graph> graph;
  ResolverPtr resolver;
  std::unordered_map<int64_t, Value*> integral_constants;
  std::unordered_map<double, Value*> fp_constants;
  std::unordered_set<Block*> exit_blocks;
  ScriptTypeParser typeParser_;
  LoopStatus loop_status_ = LoopStatus::NOT_IN_LOOP;

  // Singly-linked list of environments. This top element contains a member
  // `next` that points to the most immediate enclosing scope's value.
  std::shared_ptr<Environment> environment_stack;
  std::vector<DefContext> def_stack_;
  size_t temp_name_count_ = 0;
  std::string createTempName(const std::string& prefix) {
    return prefix + c10::to_string(temp_name_count_++);
  }

  void pushFrame(Block* b, bool starts_def = false) {
    if (starts_def) {
      def_stack_.emplace_back();
    }
    environment_stack =
        std::make_shared<Environment>(method, resolver, b, environment_stack);
  }
  std::shared_ptr<Environment> popFrame(bool ends_def = false) {
    auto old_frame = environment_stack;
    environment_stack = environment_stack->next;
    if (ends_def) {
      def_stack_.pop_back();
    }
    return old_frame;
  }

  // If the graph might not return, add an implicit None return at the end
  void handleMaybeNoReturn(const Def& def, Block* block) {
    auto decl_ret = def_stack_.back().declared_return_type_;
    if (exit_blocks.count(block) == 0) {
      auto decl_ret = def_stack_.back().declared_return_type_;
      if (decl_ret && decl_ret != NoneType::get()) {
        throw ErrorReport(def.range())
            << "Function was not annotated as having type None, but does not "
            << "return along all paths";
      }
      WithInsertPoint b(*block->nodes().end());
      emitReturn(Return::create(
          def.range(), Expr(Compound::create(TK_NONE, def.range(), {}))));
    } else {
      // if we haven't seen any return statements, but the graph block exits
      // (the funciton always throws) then we accept the declared return type if
      // it exists or set it to none
      if (def_stack_.back().merged_return_type_ == nullptr) {
        def_stack_.back().merged_return_type_ =
            decl_ret != nullptr ? decl_ret : NoneType::get();
      }
    }
  }

  FunctionSchema emitDef(const Def& def, const Self* self, Block* block) {
    auto schema = typeParser_.parseSchemaFromDef(def, bool(self));
    // TODO need guards on init returning none
    if (schema.returns().size() == 1) {
      def_stack_.back().declared_return_type_ = schema.returns().at(0).type();
    }
    std::vector<Argument> arguments =
        emitFormalArguments(def, self, schema, block);

    // body
    auto stmts_list = def.statements();
    emitStatements(stmts_list.begin(), stmts_list.end());
    handleMaybeNoReturn(def, block);
    std::vector<Argument> returns = {emitOutput(def.range(), schema, block)};
    return {def.name().name(), "", std::move(arguments), std::move(returns)};
  }

  // see [setstate type]
  static TypePtr getTypeForSetStateArg(const Def& def, const Self* self) {
    TORCH_CHECK(self, "Expected __setstate__ to have a `self` argument");
    auto getstate = self->getClassType()->getMethod("__getstate__");
    if (!getstate) {
      throw ErrorReport(def.range())
          << "`__setstate__` defined but not `__getstate__`. "
          << "You must have both defined on a ScriptModule "
          << "to customize serialization.\n"
          << "Did you forget to use `@torch.jit.export`?";
    }
    getstate->ensure_defined();
    return self->getClassType()
        ->getMethod("__getstate__")
        ->getSchema()
        .returns()
        .at(0)
        .type();
  }

  // see [setstate type]
  static bool shouldDeriveSetStateType(
      const Def& def,
      const FunctionSchema& schema) {
    const bool noTypeAnnotations = std::all_of(
        schema.arguments().begin(),
        schema.arguments().end(),
        [](const Argument& arg) { return arg.is_inferred_type(); });

    bool shouldInfer = def.name().name() == "__setstate__" && noTypeAnnotations;
    if (!shouldInfer) {
      return false;
    }

    // Do some additional basic validation that the __setstate__ func is
    // well-formed
    TORCH_INTERNAL_ASSERT(def.name().name() == "__setstate__");
    const auto numDeclParams = def.decl().params().size();
    if (numDeclParams != 2) {
      throw ErrorReport(def.range())
          << "Expected 2 arguments for `__setstate__`, got: " << numDeclParams;
    }
    return true;
  }

  std::vector<Argument> emitFormalArguments(
      const Def& def,
      const Self* self,
      const FunctionSchema& schema,
      Block* block) {
    std::vector<Argument> arguments; // for schema
    // inputs
    auto it = def.decl().params().begin();
    auto end = def.decl().params().end();
    auto expected_annotation_size = def.decl().params().size();
    if (self) {
      expected_annotation_size--;
    }
    if (schema.arguments().size() != expected_annotation_size) {
      throw ErrorReport(def.decl().params().range())
          << "Number of type annotations for"
          << " function parameters (" << schema.arguments().size() << ")"
          << " does not match the number of parameters on the function ("
          << expected_annotation_size << ")!";
    }

    if (self) {
      AT_ASSERT(it != end);
      const auto& name = (*it).ident().name();
      Value* new_input = block->addInput()->setDebugName(name);
      environment_stack->setSugaredVar(
          (*it).ident().range(),
          name,
          self->makeSugared(new_input),
          /*annotated_type=*/nullptr);
      arguments.emplace_back(name, new_input->type());
      ++it;
    }

    // [setstate type]
    // __setstate__ is special, because if the user leaves it un-annotated we
    // will derive the type for `state` from the output type of __getstate__.
    // This is necessary so that we can allow submodules to appear in `state`.
    bool shouldDeriveType = shouldDeriveSetStateType(def, schema);
    size_t arg_annotation_idx = 0;
    for (; it != end; ++it) {
      auto& name = (*it).ident().name();
      // Add the input to the graph
      Value* new_input = block->addInput();
      if (meaningfulName(name)) {
        new_input->setDebugName(name);
      }
      // Record the type for the schema and set the Type on the Value*
      auto arg = schema.arguments().at(arg_annotation_idx++);
      if (shouldDeriveType) {
        TORCH_INTERNAL_ASSERT(schema.arguments().size() == 1);
        const auto& inferredStateType = getTypeForSetStateArg(def, self);
        arg = arg.cloneWithType(inferredStateType);
      }

      arguments.push_back(arg);
      new_input->setType(arguments.back().type());

      // NB: set type of new_input before setVar call so the Store is
      // typed appropriately
      environment_stack->setVar((*it).ident().range(), name, new_input);
    }
    return arguments;
  }

  Argument emitOutput(
      const SourceRange& range,
      const FunctionSchema& schema,
      Block* block) {
    // handleMaybeNoReturn ensures that merged_return_type_ is always set
    auto ret_type = def_stack_.back().merged_return_type_;
    TORCH_INTERNAL_ASSERT(ret_type);

    // in the ConvertToSSA pass, prim::ReturnStmts are lowered so that the
    // correct return value is set. Until then, we have a correctly-typed
    // placeholder return value. This is needed so that closures & graphs
    // are correctly typed.
    auto placeholder_return =
        graph->insertNode(graph->createUninitialized(ret_type))->output();
    block->registerOutput(placeholder_return);
    return Argument("", def_stack_.back().merged_return_type_);
  }

  void emitStatements(const List<Stmt>& statements) {
    return emitStatements(statements.begin(), statements.end());
  }

  // XXX - right now closures are used _only_ for defining gradients internally
  // There are several unfinished aspects that make them unusable generally
  // 1. We do not have a type, ivalue, operator to represent prim::Function, so
  // closure_node has type None
  // 2. There is no export logic for it yet, so it cannot be
  // exported/python_printed
  // 3. There is nothing preventing the assignment of already existing variables
  // inside the closures
  //    the changes to those variables will just get forgotten.
  // 4. There is no parsing support in frontend.py, this is intentional since it
  //    prevents people from accidentally using this feature.
  std::shared_ptr<ClosureValue> emitClosure(
      const std::function<void(Block*)>& emit_body) {
    Node* closure_node = graph->insertNode(graph->create(prim::Function, 1));
    // it is not a real thing yet, so just say the type is None
    closure_node->output()->setType(NoneType::get());
    Block* block = closure_node->addBlock();
    WithLoopStatus loop_guard(&loop_status_, LoopStatus::NOT_IN_LOOP);
    {
      WithInsertPoint guard(block);
      pushFrame(block, /*starts_def=*/true);
      emit_body(block);
      popFrame(/*ends_def=*/true);
    }
    return std::make_shared<ClosureValue>(closure_node->output());
  }

  void emitClosure(const Def& def) {
    // invoked once the closure block is set as the environment
    auto emit_body = [&](Block* closure_block) {
      emitDef(
          def,
          nullptr,
          closure_block); // ignore schema return, we just wont use it for now
                          // since we never create a Method for the closure
    };
    auto closure_value = emitClosure(emit_body);
    environment_stack->setSugaredVar(
        def.name().range(),
        def.name().name(),
        closure_value,
        /*annotated_type=*/nullptr);
  }

  void checkBreakContinue(
      const SourceRange& loc,
      const std::string& stmt_name) {
    if (loop_status_ == LoopStatus::NOT_IN_LOOP) {
      throw ErrorReport(loc) << "SyntaxError: '" << stmt_name << "'"
                             << " outside loop";
    } else if (loop_status_ == LoopStatus::IN_UNROLLED_LOOP) {
      throw ErrorReport(loc)
          << "Because we emit iteration over modulelists or tuples as "
             "unrolled loops, we do not support break or continue inside the body of these loops";
    }
  }

  void emitBreak(const Break& stmt) {
    checkBreakContinue(stmt.range(), "break");
    auto break_node =
        graph->create(prim::BreakStmt, {}, 0)->setSourceRange(stmt.range());
    graph->insertNode(break_node);
  }

  void emitContinue(const Continue& stmt) {
    checkBreakContinue(stmt.range(), "continue");
    auto continue_node =
        graph->create(prim::ContinueStmt, {}, 0)->setSourceRange(stmt.range());
    graph->insertNode(continue_node);
  }

  void emitDelete(const Delete& stmt) {
    if (stmt.expr().kind() != TK_SUBSCRIPT) {
      throw ErrorReport(stmt.range())
          << "del statements are only supported for list"
             " and dict item deletion";
    }
    Subscript subscript(stmt.expr());
    const List<Expr>& subscript_exprs = subscript.subscript_exprs();
    if (subscript_exprs[0].kind() == TK_SLICE_EXPR) {
      throw ErrorReport(stmt.range())
          << "del statements only support deletion at a single index, "
             "slicing is not supported"
             " (see https://github.com/pytorch/pytorch/issues/31430)";
    }
    const SugaredValuePtr sv = emitSugaredExpr(subscript.value(), 1);
    const SourceRange& val_range = subscript.value().range();
    Value* idx = emitExpr(subscript_exprs[0]);
    Value* val = sv->asValue(val_range, method);
    auto node = graph->create(aten::Delete, {val, idx}, 0)
                    ->setSourceRange(stmt.range());
    graph->insertNode(node);
  }

  void emitReturn(const Return& stmt) {
    Value* result = emitExpr(stmt.expr());
    TypePtr result_type = def_stack_.back().declared_return_type_;
    // result type is annotated, every return must convert to that type
    if (result_type) {
      // this guard skips implicit conversion from None -> Tensor for the return
      // type. otherwise forgetting a return a function returning a tensor will
      // cause a None to be converted to a tensor.
      if (!(result_type->isSubtypeOf(TensorType::get()) &&
            result->type()->isSubtypeOf(NoneType::get()))) {
        result = tryConvertToType(
            stmt.range(),
            *graph,
            result_type,
            result,
            /*allow_conversions=*/true);
      }

      if (!result->type()->isSubtypeOf(result_type)) {
        throw ErrorReport(stmt.range())
            << "Return value was annotated as having type "
            << result_type->python_str() << " but is actually of type "
            << result->type()->python_str();
      }
    } else {
      result_type = def_stack_.back().merged_return_type_;
      if (!result_type) {
        result_type = result->type();
      }
      auto merged_result_type = unifyTypes(result_type, result->type());
      if (!merged_result_type) {
        throw ErrorReport(stmt.range())
            << "Previous return statement returned a value of type "
            << result_type->python_str()
            << " but this return statement returns a value of type "
            << result->type()->python_str();
      }
      result_type = merged_result_type.value();
    }
    AT_ASSERT(result_type);
    def_stack_.back().merged_return_type_ = result_type;
    graph->insertNode(graph->create(prim::ReturnStmt, {result}, 0));
    exit_blocks.insert(environment_stack->block());
  }

  void emitStatements(
      List<Stmt>::const_iterator begin,
      List<Stmt>::const_iterator end) {
    for (; begin != end; ++begin) {
      auto stmt = *begin;
      ErrorReport::CallStack::update_pending_range(stmt.range());
      switch (stmt.kind()) {
        case TK_IF:
          emitIf(If(stmt));
          break;
        case TK_WHILE:
          emitWhile(While(stmt));
          break;
        case TK_FOR:
          emitFor(For(stmt));
          break;
        case TK_ASSIGN:
          emitAssignment(Assign(stmt));
          break;
        case TK_AUG_ASSIGN:
          emitAugAssignment(AugAssign(stmt));
          break;
        case TK_EXPR_STMT: {
          auto expr = ExprStmt(stmt).expr();
          emitSugaredExpr(expr, 0);
        } break;
        case TK_RAISE:
          emitRaise(Raise(stmt).range());
          break;
        case TK_ASSERT:
          emitAssert(Assert(stmt));
          break;
        case TK_RETURN: {
          emitReturn(Return(stmt));
        } break;
        case TK_CONTINUE: {
          emitContinue(Continue(stmt));
        } break;
        case TK_BREAK: {
          emitBreak(Break(stmt));
        } break;
        case TK_PASS:
          // Emit nothing for pass
          break;
        case TK_DEF:
          emitClosure(Def(stmt));
          break;
        case TK_DELETE:
          emitDelete(Delete(stmt));
          break;
        default:
          throw ErrorReport(stmt)
              << "Unrecognized statement kind " << kindToString(stmt.kind());
      }
    }
  }

  RefinementSet findIsNoneRefinements(
      Expr lhs,
      Value* lhs_value,
      Expr rhs,
      Value* rhs_value,
      int tok) {
    if (rhs.kind() != TK_NONE && lhs.kind() == TK_NONE) {
      // make 'None is var' into 'var is None'
      return findIsNoneRefinements(rhs, rhs_value, lhs, lhs_value, tok);
    }
    if (rhs.kind() != TK_NONE || lhs.kind() != TK_VAR) {
      return {};
    }
    // statement must be var {is, is not} None
    auto name = Var(lhs).name().name();
    // XXX - while it should in theory be possible to specialize
    // the `x is None` to know x has type NoneType, we have previously not
    // done this. Unfortunately, doing this will make the type None
    // propagate further in all loaded models. The handling of
    // unwrap_optional will fail in these cases since export did
    // not expect that the input would be none and an unannotated None.
    // cannot be passed to unwrapoptional To enable this,
    // we need to (1) implement a real casting operator
    // annotated(T, X) that stays in the graph and does the cast
    // and (2) only enable this OPTIONAL_NONE when loading newer
    // graphs because it is incompatible with older graphs.
    // Refinement none(name, RefinementKind::OPTIONAL_NONE);
    if (auto optional_type = lhs_value->type()->cast<OptionalType>()) {
      Refinement present(name, optional_type->getElementType());
      if (tok == TK_IS) {
        return RefinementSet({}, {present});
      } else { // TK_ISNOT
        return RefinementSet({present}, {});
      }
    }
    return RefinementSet();
  }

  CondValue emitCondExpr(const Expr& expr) {
    switch (expr.kind()) {
      case TK_AND:
      case TK_OR: {
        auto binop = BinOp(expr);
        return emitShortCircuitLogical(
            binop.range(), binop.lhs(), binop.rhs(), expr.kind() == TK_OR);
      }
      case TK_NOT: {
        CondValue v = emitCondExpr(Expr(expr.tree()->trees()[0]));
        Value* result = emitBuiltinCall(
            expr.range(), *graph, aten::__not__, {v.value()}, {});
        c10::optional<bool> static_if;
        if (v.staticIf()) {
          static_if = !*v.staticIf();
        }
        return CondValue(result, v.refinements().Not(), static_if);
      } break;
      case TK_IS:
      case TK_ISNOT: {
        // meta programming on AST for is/is not cases and emit branches base on
        auto cond_op = BinOp(expr);
        Value* lhs_val = emitExpr(cond_op.lhs());
        Value* rhs_val = emitExpr(cond_op.rhs());

        auto lhs_none = canBeNone(lhs_val);
        auto rhs_none = canBeNone(rhs_val);

        // Dispatch logic (A: ALWAYS, N: NEVER, M: MAYBE):
        //
        // AA, -> statically IS always holds, IS_NOT never holds
        // AN , NA-> statically IS_NOT always holds, IS never holds
        // MA, MM, MN, NM, NN, AM -> cannot prove anything statically
        bool its_is = expr.kind() == TK_IS;
        if (lhs_none == ALWAYS && rhs_none == ALWAYS) {
          return CondValue(*graph, expr.range(), its_is, {});
        } else if (
            (lhs_none == ALWAYS && rhs_none == NEVER) ||
            (lhs_none == NEVER && rhs_none == ALWAYS)) {
          // lhs_val/rhs_val with A/M: only emit never_none_branch
          return CondValue(*graph, expr.range(), !its_is, {});
        } else {
          auto kind = getNodeKind(expr.kind(), expr.get()->trees().size());
          Value* cond_value = emitBuiltinCall(
              expr.get()->range(),
              *method.graph(),
              kind,
              {lhs_val, rhs_val},
              {});
          auto refinements = RefinementSet(findIsNoneRefinements(
              cond_op.lhs(), lhs_val, cond_op.rhs(), rhs_val, expr.kind()));
          return CondValue(cond_value, refinements, c10::nullopt);
        }
      } break;
      default: {
        if (expr.kind() == TK_APPLY) {
          auto apply = Apply(expr);
          auto callee = Apply(expr).callee();
          if (callee.kind() == TK_VAR) {
            if (Var(callee).name().name() == "isinstance") {
              checkApplyNumInputs(apply, 2);
              return emitIsInstance(apply.inputs()[0], apply.inputs()[1]);
            }
            if (Var(callee).name().name() == "hasattr") {
              checkApplyNumInputs(apply, 2);
              return emitHasAttr(apply.inputs()[0], apply.inputs()[1]);
            }
          }
        }
        auto expr_out = emitToBool(emitExpr(expr));
        c10::optional<bool> static_if = c10::nullopt;
        if (expr_out->node()->kind() == aten::is_scripting) {
          static_if = true;
        }
        return CondValue(expr_out, RefinementSet({}), static_if);
      } break;
    }
  }

  std::shared_ptr<Environment> emitSingleIfBranch(
      Block* b,
      const List<Stmt>& branch,
      const RefinementSet& refinements) {
    pushFrame(b);
    WithInsertPoint guard(b);
    insertRefinements(branch.range(), refinements);
    emitStatements(branch);
    return popFrame();
  }

  Node* create(Symbol kind, const SourceRange& loc, size_t n_outputs) {
    return graph->create(kind, n_outputs)->setSourceRange(loc);
  }

  Value* emitTernaryIf(const TernaryIf& expr) {
    CondValue cond_value = emitCondExpr(expr.cond());
    auto true_expr = [&] { return emitExpr(expr.true_expr()); };
    auto false_expr = [&] { return emitExpr(expr.false_expr()); };
    return emitIfExpr(expr.range(), cond_value, true_expr, false_expr);
  }

  Value* emitListComprehension(const ListComp& lc, const TypePtr& type_hint) {
    const auto loc = lc.range();
    const auto targets_list = List<Expr>::create(lc.range(), {lc.target()});
    const auto itrs = List<Expr>::create(lc.range(), {lc.iter()});

    // If there is no type hint, and this is emitted over an iterable that is
    // unrolled and of length 0, then we emit a List of tensors
    Value* list_value = graph->insertNode(graph->create(prim::ListConstruct, 1))
                            ->output()
                            ->setType(ListType::ofTensors());
    bool type_set = false;
    if (type_hint) {
      if (!type_hint->cast<ListType>()) {
        throw ErrorReport(loc)
            << "Expected list type annotation for list comprehension"
               ", found "
            << type_hint->python_str();
      }
      list_value->setType(type_hint);
      type_set = true;
    }
    auto emit_body = [&]() {
      auto comprehension_out = emitExpr(lc.elt());
      if (!type_set) {
        list_value->setType(ListType::create(comprehension_out->type()));
        type_set = true;
      }
      NamedValue self = NamedValue(loc, "self", list_value);
      NamedValue input = NamedValue(loc, "", comprehension_out);
      emitBuiltinCall(loc, *graph, aten::append, {input}, {}, self);
    };
    emitFor(targets_list, itrs, loc, emit_body);
    return list_value;
  }

  // Insert subtyping refinements
  void insertRefinements(const SourceRange& loc, const RefinementSet& ref) {
    for (const Refinement& r : ref.activeRefinements()) {
      Value* v = environment_stack->getVar(r.identifier(), loc);
      Value* new_v = graph->insertUncheckedCast(v, r.type());
      environment_stack->setVar(loc, r.identifier(), new_v);
    }
  }

  CondValue emitShortCircuitLogical(
      const SourceRange& loc,
      const Expr& first_expr,
      const Expr& second_expr,
      bool is_or) {
    CondValue lhs = emitCondExpr(first_expr);
    // if the continue expr in the short circuit is not evaluated,
    // than the const expression is False if the short circuit
    // is an `and` and True if the short circuit is an `or`.
    // `False and expr` -> False, `True or expr` -> True
    //
    // inserting it as a constant makes optimization easier

    // if it's an OR the first expr is emitted in the true branch
    // and the second expr in the false branch, if it's an AND the opposite
    auto get_const_expr = [&] { return graph->insertConstant(is_or, loc); };

    c10::optional<CondValue> rhs;
    auto get_continue_expr = [&] {
      rhs = emitCondExpr(second_expr);
      return rhs->value();
    };

    // if this is an OR, eval second expression if first expr is False
    // If this is an AND, eval second expression if first expr is True
    Value* new_result;
    c10::optional<RefinementSet> refinements;
    c10::optional<bool> static_if;
    if (is_or) {
      new_result = emitIfExpr(loc, lhs, get_const_expr, get_continue_expr);
      refinements = lhs.refinements().Or(rhs->refinements());
      if (lhs.staticIf() && rhs->staticIf()) {
        static_if = *lhs.staticIf() || *rhs->staticIf();
      }
    } else {
      new_result = emitIfExpr(loc, lhs, get_continue_expr, get_const_expr);
      refinements = lhs.refinements().And(rhs->refinements());
      if (lhs.staticIf() && rhs->staticIf()) {
        static_if = *lhs.staticIf() && *rhs->staticIf();
      }
    }
    return CondValue(new_result, std::move(*refinements), static_if);
  }

  Value* emitIfExpr(
      const SourceRange& range,
      const CondValue& cond_value,
      std::function<Value*()> true_expr,
      std::function<Value*()> false_expr) {
    Node* n = graph->insertNode(create(prim::If, range, 0));
    n->addInput(cond_value.value());
    auto* true_block = n->addBlock();
    auto* false_block = n->addBlock();

    auto emit_if_expr = [this, &range](
                            Block* b,
                            const RefinementSet& refinements,
                            std::function<Value*()> expr_value) {
      pushFrame(b);
      WithInsertPoint guard(b);
      insertRefinements(range, refinements);
      Value* out_val = expr_value();
      b->registerOutput(out_val);
      popFrame();
    };

    emit_if_expr(true_block, cond_value.refinements(), std::move(true_expr));
    emit_if_expr(
        false_block, cond_value.refinements().Not(), std::move(false_expr));

    auto true_type = true_block->outputs().at(0)->type();
    auto false_type = false_block->outputs().at(0)->type();
    auto unified = unifyTypes(true_type, false_type);
    if (!unified) {
      throw ErrorReport(range)
          << "if-expression's true branch has type " << true_type->python_str()
          << " but false branch has type " << false_type->python_str();
    }

    // Add op outputs
    auto expr_value = n->addOutput()->setType(*unified); // Resulting value

    return expr_value;
  }
  Value* emitToBool(Value* v) {
    SourceRange loc = v->node()->sourceRange();
    Value* out;
    try {
      auto bool_cast = environment_stack->getSugaredVar("bool", loc);
      out = asSimple(bool_cast->call(loc, method, {v}, {}, 0));
    } catch (...) {
      throw ErrorReport(loc) << "Could not cast value of type "
                             << v->type()->python_str() << " to bool";
    }
    // cast value not response for checking output type
    if (!out->type()->isSubtypeOf(BoolType::get())) {
      throw ErrorReport(loc)
          << "expected a bool expression for condition but found "
          << out->type()->python_str();
    }
    return out;
  }

  void emitIfElseBlocks(
      const SourceRange& loc,
      const CondValue& cond_value,
      const List<Stmt>& trueBranch,
      const List<Stmt>& falseBranch) {
    // this is a static if statement: that is, it contains a subset
    // of operators where we are willing to specialize the if statement
    // to be only the true or false branch when the condition is statically
    // known. This is used to meta-program modules, for instance, when a
    // submodule is absent, an is None check can be used to ensure the
    // accesses to the None check, which would error, are not compiled.
    if (cond_value.staticIf()) {
      if (*cond_value.staticIf()) {
        insertRefinements(loc, cond_value.refinements());
        emitStatements(trueBranch);
      } else {
        insertRefinements(loc, cond_value.refinements().Not());
        emitStatements(falseBranch);
      }
      return;
    }

    Node* n = graph->insertNode(create(prim::If, loc, 0));
    n->addInput(cond_value.value());
    auto* true_block = n->addBlock();
    auto* false_block = n->addBlock();

    // Emit both blocks once to get the union of all mutated values
    auto save_true =
        emitSingleIfBranch(true_block, trueBranch, cond_value.refinements());
    auto save_false = emitSingleIfBranch(
        false_block, falseBranch, cond_value.refinements().Not());

    bool true_exits = exit_blocks.count(true_block);
    bool false_exits = exit_blocks.count(false_block);
    if (true_exits && false_exits) {
      exit_blocks.insert(n->owningBlock());
    }

    // In python, every variable assigned in an if statement escapes
    // the scope of the if statement (all variables are scoped to the function).
    // Script is a subset of python: we consider variables to be in scope
    // as long as there is a definition of the variable along all paths
    // through the if statemnent
    // ----
    // if ...:
    //   a =
    // else:
    //   ...
    // ... = a  # error, a is not defined along all paths
    // ----
    // if ...:
    //   a =
    // else:
    //   a =
    // ... = a # OK, a is defined along all paths
    // ----
    // a = ...
    // if ...:
    //   a =
    // ... = a # OK, a is defined along all paths
    // if ...:
    //   a =
    // else:
    //   return
    // ... = a # OK, a is always defined

    // ordered set, because we want deterministic graph output
    std::set<std::string> mutated_variables;

    // When we access either the true or false environment,
    // we need to set the insertion point so the prim::Load is inserted
    // into the right block.
    // if var is only defined in one branch save error in case it's used later
    for (auto& v : save_true->definedVariables()) {
      {
        WithInsertPoint insert(false_block);
        if (save_false->findInAnyFrame(v) || false_exits) {
          mutated_variables.insert(v);
        } else {
          ErrorReport error(loc);
          environment_stack->setVariableTypeError(v, [=]() -> std::string {
            error << v << " is not defined in the false branch";
            return error.what();
          });
        }
      }
    }
    for (auto& v : save_false->definedVariables()) {
      {
        WithInsertPoint insert(true_block);
        if (save_true->findInAnyFrame(v) || true_exits) {
          mutated_variables.insert(v);
        } else {
          ErrorReport error(loc);
          environment_stack->setVariableTypeError(v, [=]() -> std::string {
            error << v << " is not defined in the true branch";
            return error.what();
          });
        }
      }
    }

    // Register outputs in each block
    for (const auto& x : mutated_variables) {
      Value* tv;
      Value* fv;

      {
        WithInsertPoint insert(true_block);
        if (!true_exits) {
          tv = save_true->getVar(x, loc);
        }
      }
      {
        WithInsertPoint insert(false_block);
        if (!false_exits) {
          fv = save_false->getVar(x, loc);
        }
      }

      // if both branches exit don't emit any variables
      // if one branch exits then we allow the all variables in the other branch
      // to escape scope since they are well-defined
      if (true_exits && false_exits) {
        continue;
      } else if (true_exits) {
        tv = graph->createUninitialized(fv->type())
                 ->insertBefore(true_block->return_node())
                 ->output();
        graph->createStore(x, tv)->insertBefore(true_block->return_node());
      } else if (false_exits) {
        fv = graph->createUninitialized(tv->type())
                 ->insertBefore(false_block->return_node())
                 ->output();
        graph->createStore(x, fv)->insertBefore(false_block->return_node());
      }

      auto unified = unifyTypes(tv->type(), fv->type());

      // attempt to unify the types. we allow variables to be set to different
      // types in each branch as long as that variable is not already in scope,
      // or if that variable does not get used later. here, we save the error
      // so that the error message will be more informative in the case that is
      // used later. When a is accessed in (a + 1), the error will get printed
      // if cond:
      //    a = 1
      // else:
      //    a = tensor
      // b = a + 1
      //
      if (!unified) {
        ErrorReport error(loc);
        error << "Type mismatch: " << x << " is set to type "
              << tv->type()->python_str() << " in the true branch"
              << " and type " << fv->type()->python_str()
              << " in the false branch";
        if (save_true->findInParentFrame(x) ||
            save_false->findInParentFrame(x)) {
          throw error;
        } else {
          environment_stack->setVariableTypeError(
              x, [=]() -> std::string { return error.what(); });
          continue;
        }
      }
      environment_stack->setType(x, *unified);
    }
  }

  CondValue emitHasAttr(const Expr& objExpr, const Expr& attrExpr) {
    auto obj = emitExpr(objExpr);
    const auto& type = obj->type();
    if (attrExpr.kind() != TK_STRINGLITERAL) {
      throw ErrorReport(attrExpr)
          << "hasattr's second argument must be a string literal";
    }
    auto cls = type->cast<ClassType>();
    if (!cls) {
      throw ErrorReport(objExpr)
          << "hasattr's first argument must be an object, got "
          << type->python_str() << " instead";
    }

    const std::string& name = StringLiteral(attrExpr).text();
    const bool hasAttr = cls->hasAttribute(name);
    return CondValue(*graph, objExpr.range(), hasAttr, {});
  }

  CondValue emitIsInstance(const Expr& obj, const Expr& classinfo) {
    // turn (float, (int, tuple)) into a flat list of types and type kind
    // category checks: tuple_check = true, types = {float, int}
    struct GatheredTypes {
      GatheredTypes(ScriptTypeParser parser) : typeParser_(std::move(parser)) {}
      void gather(Expr classinfo) {
        if (classinfo.kind() == TK_TUPLE_LITERAL) {
          for (Expr e : TupleLiteral(classinfo).inputs()) {
            gather(e);
          }
          return;
        }
        TypePtr type = typeParser_.parseTypeFromExpr(classinfo);
        types.emplace_back(type);
      }
      bool staticallyTrue(const TypePtr& actual_type) {
        // is this isinstance check statically true?
        for (const TypePtr& typ : types) {
          if (actual_type->isSubtypeOf(typ)) {
            return true;
          }
        }
        return false;
      }
      bool maybeOfKind(TypeKind kind, const TypePtr& actual_type) {
        if (actual_type->kind() == AnyType::Kind) {
          return true;
        }
        if (auto op = actual_type->cast<OptionalType>()) {
          return op->getElementType()->kind() == kind;
        }
        return false;
      }
      bool staticallyFalse(const TypePtr& actual_type) {
        for (const TypePtr& typ : types) {
          if (typ->isSubtypeOf(actual_type)) {
            return false;
          }
          if ((typ->isSubtypeOf(AnyListType::get()) &&
                  maybeOfKind(ListType::Kind, actual_type)) ||
              (typ->isSubtypeOf(AnyTupleType::get()) &&
                  maybeOfKind(TupleType::Kind, actual_type))) {
            return false;
          }
        }
        return true;
      }
      ScriptTypeParser typeParser_;
      std::vector<TypePtr> types;
    };
    GatheredTypes gathered(typeParser_);
    gathered.gather(classinfo);
    auto val = emitExpr(obj);
    RefinementSet refinement;
    if (gathered.types.size() == 1 &&
        gathered.types.at(0)->isSubtypeOf(val->type()) &&
        obj.kind() == TK_VAR) {
      std::string ident = Var(obj).name().name();
      Refinement isinstance(std::move(ident), gathered.types.at(0));
      refinement = RefinementSet({isinstance}, {});
    }

    if (gathered.staticallyTrue(val->type())) {
      return CondValue(*graph, obj.range(), true, std::move(refinement));
    }
    if (gathered.staticallyFalse(val->type())) {
      return CondValue(*graph, obj.range(), false, std::move(refinement));
    }
    // check maybe true/false at runtime, need an actual op
    Value* result =
        graph->insertNode(graph->createIsInstance(val, gathered.types))
            ->output();
    return CondValue(result, std::move(refinement), c10::nullopt);
  }

  void emitIf(const If& stmt) {
    Expr cond = stmt.cond();
    CondValue cond_value = emitCondExpr(cond);
    emitIfElseBlocks(
        stmt.range(), cond_value, stmt.trueBranch(), stmt.falseBranch());
  }

  // *********************** Loop Operators ************************************
  // Emits a loop operator with the form:
  // Loop(max_trip_count)
  // block0(loop_counter) {
  //   <body>
  // }
  // block1 {
  //   <loop condition>
  //   -> (condition)
  // }
  // For loops will have an empty loop condition block with condition set to
  // true. In the convert to ssa pass, the loop condition will correctly
  // inlined. and inputs and outputs added so that the loop conforms to the
  // semantics specified at
  // https://github.com/onnx/onnx/blob/master/docs/Operators.md#Loop
  void emitLoopCommon(
      SourceRange range,
      const std::function<void()>& emit_body,
      const SugaredValuePtr& iter_val,
      c10::optional<List<Expr>> targets,
      c10::optional<Expr> cond) {
    Value* max_trip_count_val = nullptr;
    if (iter_val != nullptr) {
      max_trip_count_val = iter_val->len(range, method);
    } else {
      max_trip_count_val = materializeConstant(
          std::numeric_limits<int64_t>::max(),
          *graph,
          range,
          integral_constants);
    }

    Node* n = graph->insertNode(create(prim::Loop, range, 0));
    auto* body_block = n->addBlock();
    {
      Block* condition_block = n->addBlock();
      pushFrame(condition_block);
      Value* out;
      if (cond) {
        WithInsertPoint insert(condition_block);
        out = emitToBool(emitExpr(cond.value()));
      } else {
        WithInsertPoint insert(n);
        out = graph->insertConstant(true, range);
      }
      condition_block->registerOutput(out);
      popFrame();
    }
    n->addInput(max_trip_count_val);

    WithLoopStatus loop_guard(&loop_status_, LoopStatus::IN_LOOP);
    Value* trip_count =
        body_block->addInput()->setType(IntType::get()); // Iteration num
    {
      pushFrame(body_block);
      WithInsertPoint guard(body_block);

      // if the FOR iters and targets are present, emit FOR target assignments
      if (iter_val != nullptr && targets) {
        Value* cur_elem = iter_val->getitem(range, method, trip_count)
                              ->asValue(range, method);
        SugaredValuePtr sv = std::make_shared<SimpleValue>(cur_elem);
        List<Expr> target_exprs = targets.value();
        validateAssignLhsExpr(target_exprs, range);

        // if target exprs are more than 1, it means iteration unpacking on LHS
        // we create Tuple literal to wrap those target exprs for assignments
        if (target_exprs.size() > 1) {
          Expr tl = TupleLiteral::create(range, target_exprs);
          target_exprs = List<Expr>::create(range, {tl});
        }
        emitExprsAssign(target_exprs, {sv}, range, /*n_binders=*/1);
      }
      emit_body();
      popFrame();
    }
  }

  void emitUnrolledLoop(
      const SourceRange& loc,
      const std::function<void()>& emit_body,
      SugaredValuePtr iterable,
      const List<Expr>& targets) {
    auto static_len = iterable->staticLen();
    TORCH_INTERNAL_ASSERT(
        static_len, "Unrolled loop iter should have static length");
    int64_t len = *static_len;
    WithLoopStatus loop_guard(&loop_status_, LoopStatus::IN_UNROLLED_LOOP);
    // In order to support ModuleLists which return different types,
    // as with an nn.Sequential which has a module that returns a Dict and then
    // a module which returns a Tensor,
    // we do not push a new environment frame because if we did all intermediary
    // values would have to subtype the input type.
    for (int64_t i = 0; i < len; ++i) {
      auto index =
          materializeConstant(i, *method.graph(), loc, integral_constants);
      auto sugared_value = iterable->getitem(loc, method, index);
      emitExprsAssign(
          targets, {sugared_value}, targets.range(), /*n_binders=*/1);
      emit_body();
    }
  }

  void emitFor(
      const List<Expr>& targets,
      const List<Expr>& itrs,
      const SourceRange& loc,
      const std::function<void()>& emit_body) {
    if (itrs.size() != 1) {
      throw ErrorReport(loc) << "List of iterables is not supported currently";
    }

    // Emit loop information for builtinFunction values like range(), zip(),
    // enumerate() or SimpleValue like List, Tensor, Dict, etc.
    SugaredValuePtr sv = emitSugaredExpr(itrs[0], 1);
    SugaredValuePtr iterable = sv->iter(loc, method);

    // We unroll the loop for iterables that contain ModuleLists so that we can
    // compile Heterogenous module lists.
    if (!iterable->shouldEmitUnrolled()) {
      emitLoopCommon(loc, emit_body, iterable, targets, {});
    } else {
      emitUnrolledLoop(loc, emit_body, iterable, targets);
    }
  }

  void emitFor(const For& stmt) {
    auto emit_body = [&]() { emitStatements(stmt.body()); };
    emitFor(stmt.targets(), stmt.itrs(), stmt.range(), emit_body);
  }

  void emitWhile(const While& stmt) {
    auto cond = stmt.cond();
    auto emit_body = [&]() { emitStatements(stmt.body()); };
    emitLoopCommon(stmt.range(), emit_body, nullptr, {}, cond);
  }

  // Currently we do not support assigning exceptions to variables,
  // a = Exception("hi")
  // raise a
  //
  // We ignore the expression following raise
  void emitRaise(const SourceRange& loc) {
    const std::string exception = "Exception";
    auto string_input = insertConstant(*graph, exception, loc);
    graph->insert(prim::RaiseException, {string_input}, {}, loc);
    exit_blocks.insert(environment_stack->block());
  }

  // emit assserions as an if branch so that assertions will reuse the
  void emitAssert(const Assert& stmt) {
    CondValue cond_value = emitCondExpr(stmt.test());
    List<Stmt> true_branch = List<Stmt>::create(stmt.range(), {});
    List<Stmt> false_branch =
        List<Stmt>::create(stmt.range(), {Raise::create(stmt.range())});
    emitIfElseBlocks(stmt.range(), cond_value, true_branch, false_branch);
  }

  // Validate that the `lhs` Expr's in an assignment statement are valid. That
  // is:
  //
  // 1) All lhs Expr's are either Var, Tuple or Starred nodes
  // 2) There is at most one Starred node in the lhs Expr
  // 3) A Starred node can only appear when there is another non-Starred lhs
  //    Expr. Concretely this means that `*abc = func()` is illegal. Unpacking
  //    all outputs into a tuple is covered by `abc = func()`.
  bool validateAssignLhsExpr(const List<Expr>& lhs, const SourceRange& r) {
    size_t num_normal_assign = 0;
    size_t num_starred = 0;
    for (const auto& assignee : lhs) {
      if (assignee.kind() == TK_VAR || assignee.kind() == TK_SUBSCRIPT ||
          assignee.kind() == TK_TUPLE_LITERAL) {
        num_normal_assign++;
      } else if (assignee.kind() == TK_STARRED) {
        num_starred++;
      } else {
        throw ErrorReport(assignee) << "lhs of assignment must be a variable, "
                                    << "subscript, or starred expression";
      }
    }

    if (num_starred > 1) {
      throw ErrorReport(r)
          << "Only one starred expression is allowed on the lhs";
    }

    if (num_starred > 0 && num_normal_assign == 0) {
      throw ErrorReport(r) << "A Starred expression may only appear on the "
                           << "lhs within the presence of another non-starred"
                           << " expression";
    }

    return num_starred;
  }

  // Get the appropriate builtin op for this augmented assignment
  // If the RHS is a tensor, return the corresponding ATen in-place op
  // If it's a list of scalars, then return the corresponding list augment op
  Symbol getAugOp(const AugAssign& stmt, const TypePtr& type) {
    bool use_inplace_op = type->isSubtypeOf(TensorType::get()) ||
        type->kind() == TypeKind::ListType;
    switch (stmt.aug_op()) {
      case '+':
        return use_inplace_op ? aten::add_ : aten::add;
      case '-':
        return use_inplace_op ? aten::sub_ : aten::sub;
      case '/':
        return use_inplace_op ? aten::div_ : aten::div;
      case '*':
        return use_inplace_op ? aten::mul_ : aten::mul;
      default:
        throw ErrorReport(stmt)
            << "Unknown augmented assignment: " << kindToString(stmt.aug_op());
    }
  }

  // Get a pair of <in place magic method name, out of place magic method name>
  // since the out of place method is called if the in place method is not
  // present
  std::pair<std::string, std::string> getAugMagicMethod(const AugAssign& stmt) {
    switch (stmt.aug_op()) {
      case '+':
        return std::make_pair(std::string("__iadd__"), std::string("__add__"));
      case '-':
        return std::make_pair(std::string("__isub__"), std::string("__sub__"));
      case '/':
        return std::make_pair(
            std::string("__itruediv__"), std::string("__truediv__"));
      case '*':
        return std::make_pair(std::string("__imul__"), std::string("__mul__"));
      default:
        throw ErrorReport(stmt)
            << "Unknown augmented assignment: " << kindToString(stmt.aug_op());
    }
  }

  // Emit nodes for augmented assignments like `+=`
  void emitAugAssignment(const AugAssign& stmt) {
    switch (stmt.lhs().kind()) {
      case TK_VAR: {
        emitAugAssignmentToVar(stmt);
      } break;
      case '.': {
        emitAugAssignmentToSelectVar(stmt);
      } break;
      case TK_SUBSCRIPT: {
        emitAugAssignmentToSubscript(stmt);
      } break;
      default:
        throw ErrorReport(stmt.lhs())
            << "unexpected expression on "
            << "left-hand side of augmented assignment";
    }
  }

  // This will be called when there is a class param or module buffer
  // mutation which make the LHS of the expr be a select expression
  //
  // Example like:
  // class A(Module):
  //  def __init__():
  //    self.register_buffer("running_var", torch.zeros(1))
  //
  //  def forward():
  //    self.num_batches += 1
  void emitAugAssignmentToSelectVar(const AugAssign& stmt) {
    const auto lhs = Select(stmt.lhs());
    auto lhsSugaredVar = emitSugaredExpr(lhs.value(), 1);
    const auto lhsValue =
        lhsSugaredVar->attr(lhs.range(), method, lhs.selector().name())
            ->asValue(lhs.range(), method);
<<<<<<< HEAD
    auto result = emitAugAssignmentHelper(stmt, lhsValue);
    lhsSugaredVar->setAttr(stmt.range(), method, lhs.selector().name(), result);
=======
  if (lhsValue->type()->kind() == TypeKind::ClassType) {
      // Call `__iadd__` so updates happen in place on class types
      // https://docs.python.org/3/reference/datamodel.html#object.__iadd__
      std::string in_place_method_name;
      std::string out_of_place_method_name;
      std::tie(in_place_method_name, out_of_place_method_name) =
          getAugMagicMethod(stmt);
      const auto rhs = emitExpr(stmt.rhs());

      // Determine whether to use __iadd__ or __add__ (use __add__ only if
      // __iadd__ is not present)
      auto type = lhsValue->type()->expect<ClassType>();
      std::string magic_method_name;
      if (type->getMethod(in_place_method_name)) {
        magic_method_name = in_place_method_name;
      } else if (type->getMethod(out_of_place_method_name)) {
        magic_method_name = out_of_place_method_name;
      } else {
        throw ErrorReport(stmt.range())
            << "Cannot emit inplace op on " << type->python_str()
            << " since it does not define an " << in_place_method_name << " or "
            << out_of_place_method_name << " method";
      }

      // Insert call to the magic method
      MethodValue method_value(lhsValue, magic_method_name);
      auto result = method_value.call(stmt.range(), method, {rhs}, {}, 0)
                        ->asValue(stmt.range(), method);

      // x += y is equivalent to x = x.__iadd__(y) or x = x.__add__(y) if
      // __iadd__ is not present, so set the value to the function's return
      // value
      lhsSugaredVar->setAttr(
          stmt.range(), method, lhs.selector().name(), result);
    } else {
      const auto rhs = NamedValue(stmt.rhs().range(), emitExpr(stmt.rhs()))
                           .value(*method.graph());
      auto rhsValue = emitBuiltinCall(
          stmt.range(),
          *method.graph(),
          getAugOp(stmt, lhsValue->type()),
          {lhsValue, rhs},
          {},
          /*self=*/c10::nullopt);
      lhsSugaredVar->setAttr(
          stmt.range(), method, lhs.selector().name(), rhsValue);
    }
>>>>>>> 81593167
  }

  void emitAugAssignmentToVar(const AugAssign& stmt) {
    const auto lhs = Var(stmt.lhs());
    auto lhsValue = emitExpr(lhs);
    auto result = emitAugAssignmentHelper(stmt, lhsValue);
    environment_stack->setVar(lhs.range(), lhs.name().name(), result);
  }

  Value* emitAugAssignmentHelper(
      const AugAssign& stmt,
      Value* lhs) {
    if (lhs->type()->kind() == TypeKind::ClassType) {
      // Call `__iadd__` so updates happen in place on class types
      // https://docs.python.org/3/reference/datamodel.html#object.__iadd__
      std::string in_place_method_name;
      std::string out_of_place_method_name;
      std::tie(in_place_method_name, out_of_place_method_name) =
          getAugMagicMethod(stmt);
      const auto rhs = emitExpr(stmt.rhs());

      // Determine whether to use __iadd__ or __add__ (use __add__ only if
      // __iadd__ is not present)
      auto type = lhs->type()->expect<ClassType>();
      std::string magic_method_name;
      if (type->getMethod(in_place_method_name)) {
        magic_method_name = in_place_method_name;
      } else if (type->getMethod(out_of_place_method_name)) {
        magic_method_name = out_of_place_method_name;
      } else {
        throw ErrorReport(stmt.range())
            << "Cannot emit inplace op on " << type->python_str()
            << " since it does not define an " << in_place_method_name << " or "
            << out_of_place_method_name << " method";
      }

      // x += y is equivalent to x = x.__iadd__(y) or x = x.__add__(y) if
      // __iadd__ is not present
      return MethodValue(lhs, magic_method_name)
          .call(stmt.range(), method, {rhs}, {}, 0)
          ->asValue(stmt.range(), method);
    } else {
      const auto rhs = NamedValue(stmt.rhs().range(), emitExpr(stmt.rhs()))
                           .value(*method.graph());
      return emitBuiltinCall(
          stmt.range(),
          *method.graph(),
          getAugOp(stmt, lhs->type()),
          /*inputs=*/{lhs, rhs},
          /*attributes=*/{},
          /*self=*/c10::nullopt);
    }
  }

  void emitAugAssignmentGeneric(
      const AugAssign& stmt,
      const Subscript& lhs,
      Value* sliceable) {
    // Get the idx to augment
    const auto subscriptExprs = lhs.subscript_exprs();
    const TypePtr type = sliceable->type();
    if (subscriptExprs.size() != 1) {
      throw ErrorReport(subscriptExprs)
          << "Sliced expression not yet supported for " << type->python_str()
          << " augmented assignment. "
          << "File a bug if you want this";
    }

    TypePtr elemType = nullptr;
    if (const ListTypePtr listType = type->cast<ListType>()) {
      elemType = listType->getElementType();
    } else if (const DictTypePtr dictType = type->cast<DictType>()) {
      elemType = dictType->getKeyType();
    }

    if (elemType == nullptr) {
      throw ErrorReport(lhs)
          << type->python_str() << " does not support augmented assignment.";
    }
    const auto idxValue = emitExpr(subscriptExprs[0]);
    const auto containerArg =
        NamedValue(lhs.value().range(), type->str(), sliceable);
    const auto idxArg = NamedValue(subscriptExprs.range(), "idx", idxValue);
    const auto valueArg =
        NamedValue(stmt.rhs().range(), "value", emitExpr(stmt.rhs()));

    const auto getItem = graph->insert(
        aten::__getitem__, {containerArg, idxArg}, {}, stmt.range());
    const auto augmentedItem = graph->insert(
        getAugOp(stmt, elemType), {getItem, valueArg}, {}, stmt.range());
    graph->insert(
        aten::_set_item,
        {containerArg, idxArg, augmentedItem},
        {},
        stmt.range());
  }

  void emitAugAssignmentToSubscript(const AugAssign& stmt) {
    // Process the base list value
    const auto lhs = Subscript(stmt.lhs());
    const auto sliceable = emitExpr(lhs.value());

    if (sliceable->type()->isSubtypeOf(TensorType::get())) {
      // If it's a tensor, just fully evaluate the subscript operation and emit
      // an in-place assignment
      std::vector<Value*> tensorIndices;
      Value* sliced;
      std::tie(sliced, tensorIndices) = emitIntAndSliceIndexing(
          lhs.range(), sliceable, lhs.subscript_exprs());

      const auto slicedArg = NamedValue(stmt.lhs().range(), "self", sliced);
      const auto rhs = NamedValue(stmt.rhs().range(), emitExpr(stmt.rhs()));
      if (tensorIndices.size() == 0) {
        // Common case: we only tried to index with int and slices. Emit the
        // correct augmented assignment op to the sliced value
        emitBuiltinCall(
            stmt.range(),
            *method.graph(),
            getAugOp(stmt, sliceable->type()),
            {rhs},
            {},
            slicedArg);
      } else {
        // Special case: we tried to do "advanced indexing". Lower this expr
        // into `index` and `index_put_` ops with tensordices of Tensor?[]
        const auto indices = graph
                                 ->insertNode(graph->createList(
                                     OptionalType::ofTensor(), tensorIndices))
                                 ->output();
        const auto indexed =
            graph->insert(aten::index, {slicedArg, indices}, {}, stmt.range());
        const auto augmented = emitBuiltinCall(
            stmt.range(),
            *method.graph(),
            getAugOp(stmt, sliceable->type()),
            {rhs},
            {},
            indexed);
        graph->insert(
            aten::index_put_,
            {slicedArg, indices, augmented},
            {},
            stmt.range());
      }
    } else {
      emitAugAssignmentGeneric(stmt, lhs, sliceable);
    }
  }

  // Emit mutating assignments like `foo[0] = bar`
  void emitSubscriptAssign(
      const SourceRange& stmtRange,
      const Subscript& lhs,
      const Expr& rhs) {
    emitSubscriptAssign(stmtRange, lhs, NamedValue(rhs.range(), emitExpr(rhs)));
  }

  void emitSubscriptAssign(
      const SourceRange& stmtRange,
      const Subscript& lhs,
      const NamedValue& rhs) {
    // First check the base value.
    auto sliceable = emitExpr(lhs.value());

    // If it's a tensor, copy the RHS data into it
    if (sliceable->type()->isSubtypeOf(TensorType::get())) {
      std::vector<Value*> tensorIndices;
      Value* sliced;
      // Handle multi-dimensional slicing: first emit int/slice indexing
      // TODO: the Python equivalent code has special-cased copy_to
      // broadcasting to match NumPy semantics (see PR#4853). We can't
      // replicate that without knowing the size of the Tensor; so really that
      // code should be moved into the aten function
      std::tie(sliced, tensorIndices) = emitIntAndSliceIndexing(
          lhs.range(), sliceable, lhs.subscript_exprs());

      const auto slicedArg = NamedValue(lhs.range(), sliced);
      if (tensorIndices.size() == 0) {
        // Common case: we only tried to index with int and slices. Copy the
        // RHS into the resulting tensor.
        graph->insert(aten::copy_, {slicedArg, rhs}, {}, stmtRange);
      } else {
        // Special case: we tried to do "advanced indexing" with a tensor.
        // Dispatch to `aten::index_put_` with tensorindices of Tensor?[]
        const auto indices = graph
                                 ->insertNode(graph->createList(
                                     OptionalType::ofTensor(), tensorIndices))
                                 ->output();

        graph->insert(
            aten::index_put_, {slicedArg, indices, rhs}, {}, stmtRange);
      }
      // Otherwise, this is a list or a classtype.
      // Dispatch to aten::_set_item to both select and assign
    } else {
      const auto subscript = lhs.subscript_exprs();
      if (subscript.size() != 1 || subscript[0].kind() == TK_SLICE_EXPR) {
        throw ErrorReport(subscript)
            << "Sliced expression not yet supported for"
            << " subscripted assignment. "
            << "File a bug if you want this";
      }

      std::vector<NamedValue> args;
      args.emplace_back(lhs.value().range(), "self", sliceable);
      args.emplace_back(
          lhs.subscript_exprs().range(), "idx", emitExpr(subscript[0]));
      args.push_back(rhs);
      makeMagic(
          "__setitem__",
          std::make_shared<BuiltinFunction>(aten::_set_item, at::nullopt))
          ->call(stmtRange, method, args, {}, 0);
    }
  }

  void emitTupleAssign(const TupleLiteral& tl, const Expr& rhs) {
    size_t n_binders = tl.inputs().size();
    bool starred_unpack = validateAssignLhsExpr(tl.inputs(), tl.range());
    if (starred_unpack)
      n_binders--;
    auto output = emitSugaredExpr(rhs, n_binders);
    emitTupleAssign(tl, output, rhs.range(), n_binders, starred_unpack);
  }

  void emitTupleAssign(
      const TupleLiteral& tl,
      const SugaredValuePtr& rhs_output,
      const SourceRange& rhs_loc,
      size_t n_binders,
      bool starred_unpack) {
    auto outputs = rhs_output->asTuple(
        rhs_loc,
        method,
        starred_unpack ? c10::nullopt : c10::optional<size_t>{n_binders});
    if (outputs.size() < n_binders) {
      throw ErrorReport(tl)
          << "need " << (starred_unpack ? "at least " : "") << n_binders
          << " values to unpack but found only " << outputs.size();
    }
    if (outputs.size() > n_binders && !starred_unpack) {
      throw ErrorReport(tl) << "too many values to unpack: need " << n_binders
                            << " but found " << outputs.size();
    }

    emitExprsAssign(tl.inputs(), outputs, rhs_loc, n_binders);
  }

  void emitExprsAssign(
      const List<Expr>& lhs_exprs,
      const at::ArrayRef<SugaredValuePtr> outputs,
      const SourceRange& rhs_loc,
      size_t n_binders) {
    int i = 0;
    for (auto assignee : lhs_exprs) {
      switch (assignee.kind()) {
        case TK_SUBSCRIPT:
          emitSubscriptAssign(
              rhs_loc,
              Subscript(assignee),
              NamedValue(rhs_loc, outputs.at(i)->asValue(rhs_loc, method)));
          i++;
          break;
        case TK_VAR:
          environment_stack->setSugaredVar(
              assignee.range(),
              Var(assignee).name().name(),
              outputs.at(i),
              /*annotated_type=*/nullptr);
          i++;
          break;
        case TK_STARRED: {
          auto var = Starred(assignee).expr();
          if (var.kind() != TK_VAR) {
            throw ErrorReport(var) << "Cannot pack a tuple into a non-variable";
          }
          size_t n_matched = outputs.size() - n_binders;
          ArrayRef<std::shared_ptr<SugaredValue>> outputs_ref = outputs;
          auto values = fmap(
              outputs_ref.slice(i, n_matched),
              [&](const std::shared_ptr<SugaredValue>& v) {
                return v->asValue(assignee.range(), method);
              });
          auto tup = graph->insertNode(graph->createTuple(values))->output();
          environment_stack->setVar(var.range(), Var(var).name().name(), tup);
          i += n_matched;
        } break;
        case TK_TUPLE_LITERAL: {
          // recursively emit tuple assignments on tuple literal input
          TupleLiteral sub_tl = TupleLiteral(assignee);
          size_t sub_n_binders = sub_tl.inputs().size();
          bool sub_starred_unpack =
              validateAssignLhsExpr(sub_tl.inputs(), sub_tl.range());
          if (sub_starred_unpack)
            sub_n_binders--;
          emitTupleAssign(
              sub_tl,
              outputs.at(i),
              rhs_loc,
              sub_n_binders,
              sub_starred_unpack);
          i++;
        } break;
        default:
          throw ErrorReport(assignee)
              << "unexpected expression on the left-hand side";
      }
    }
  }

  void emitAssignment(const Assign& stmt) {
    if (stmt.lhs_list().size() == 1) {
      return emitSingleAssignment(stmt);
    }
    // multiple assign & annotated type not supported in python
    TORCH_INTERNAL_ASSERT(stmt.lhs_list().size() > 1 && !stmt.type().present());
    // a = b = expr()
    // the semantics of multiple assignment is that expr() is emitted once, then
    // from left to right the assignments are made
    const auto tmp_name = createTempName("$tmp_assign_");
    environment_stack->setSugaredVar(
        stmt.rhs().range(),
        tmp_name,
        emitSugaredExpr(stmt.rhs().get(), 1),
        /*annotated_type=*/nullptr);
    auto ident = Var::create(
        stmt.rhs().range(), Ident::create(stmt.rhs().range(), tmp_name));
    for (auto expr : stmt.lhs_list()) {
      emitSingleAssignment(Assign::create(
          stmt.range(),
          List<Expr>::create(expr.range(), {expr}),
          Maybe<Expr>::create(stmt.rhs().range(), ident),
          Maybe<Expr>::create(stmt.range())));
    }
  }

  void emitSingleAssignment(const Assign& stmt) {
    if (!stmt.rhs().present()) {
      throw ErrorReport(stmt.range())
          << "For an assignment, expected an expression on the right-hand side";
    }
    const Expr& rhs = stmt.rhs().get();
    switch (stmt.lhs().kind()) {
      case TK_VAR: {
        auto v = Var(stmt.lhs());
        TypePtr type = nullptr;
        if (stmt.type().present()) {
          type = typeParser_.parseTypeFromExpr(stmt.type().get());
        }
        environment_stack->setSugaredVar(
            v.range(),
            v.name().name(),
            emitSugaredExpr(rhs, 1, type),
            /*annotated_type=*/type);
      } break;
      case TK_TUPLE_LITERAL:
        emitTupleAssign(TupleLiteral(stmt.lhs()), rhs);
        break;
      case '.':
        emitSelectAssign(stmt);
        break;
      case TK_SUBSCRIPT:
        emitSubscriptAssign(stmt.range(), Subscript(stmt.lhs()), rhs);
        break;
      default:
        throw ErrorReport(stmt.lhs())
            << "unexpected expression on left-hand side of assignment";
    }
  }

  void emitSelectAssign(const Assign& stmt) {
    if (!stmt.rhs().present()) {
      throw ErrorReport(stmt.range()) << "Expected RHS for assignment";
    }
    const auto lhs = Select(stmt.lhs());
    auto lhsObject = emitSugaredExpr(lhs.value(), 1);
    const auto rhsValue = emitSugaredExpr(stmt.rhs().get(), 1)
                              ->asValue(stmt.rhs().range(), method);
    lhsObject->setAttr(stmt.range(), method, lhs.selector().name(), rhsValue);
  }

  NodeKind getNodeKind(int kind, int ninputs) {
    switch (kind) {
      case '+':
        return aten::add;
      case '-':
        return aten::sub;
      case TK_UNARY_MINUS:
        return aten::neg;
      case '*':
        return aten::mul;
      case TK_POW:
        return aten::pow;
      case '@':
        return aten::matmul;
      case TK_STARRED:
        return prim::Starred;
      case '/':
        return aten::div;
      case '%':
        return aten::remainder;
      case TK_NE:
        return aten::ne;
      case TK_EQ:
        return aten::eq;
      case '<':
        return aten::lt;
      case '>':
        return aten::gt;
      case TK_LE:
        return aten::le;
      case TK_GE:
        return aten::ge;
      case TK_AND:
        return aten::__and__;
      case TK_OR:
        return aten::__or__;
      case TK_IS:
        return aten::__is__;
      case TK_ISNOT:
        return aten::__isnot__;
      case TK_NOT:
        return aten::__not__;
      case TK_FLOOR_DIV:
        return aten::floordiv;
      case '&':
        return aten::__and__;
      case '|':
        return aten::__or__;
      case '^':
        return aten::__xor__;
      case TK_IN:
        return aten::__contains__;
      default:
        throw std::runtime_error("unknown kind " + c10::to_string(kind));
    }
  }

  std::string getOperatorOverload(int kind, int ninputs) {
    switch (kind) {
      case '+':
        return "__add__";
      case '-':
        return "__sub__";
      case TK_UNARY_MINUS:
        return "__neg__";
      case '~':
        return "__invert__";
      case '*':
        return "__mul__";
      case TK_POW:
        return "__pow__";
      case '/':
        return "__truediv__";
      case '%':
        return "__mod__";
      case TK_NE:
        return "__ne__";
      case TK_EQ:
        return "__eq__";
      case '<':
        return "__lt__";
      case '>':
        return "__gt__";
      case TK_LE:
        return "__le__";
      case TK_GE:
        return "__ge__";
      case '&':
        return "__and__";
      case '|':
        return "__or__";
      case '^':
        return "__xor__";
      case TK_IN:
        return "__contains__";
      default:
        throw std::runtime_error("unknown kind " + c10::to_string(kind));
    }
  }

  std::vector<NamedValue> getNamedValues(
      const TreeList& trees,
      bool maybe_unpack) {
    std::vector<NamedValue> values;
    for (const auto& tree : trees) {
      if (maybe_unpack && tree->kind() == TK_STARRED) {
        auto starred = Starred(tree);
        auto entries = emitSugaredExpr(starred.expr(), 1)
                           ->asTuple(starred.range(), method);
        for (const auto& entry : entries) {
          values.emplace_back(
              tree->range(), entry->asValue(starred.range(), method));
        }
      } else {
        values.emplace_back(tree->range(), emitExpr(Expr(tree)));
      }
    }
    return values;
  }
  std::vector<NamedValue> getNamedValues(
      const List<Expr>& trees,
      bool maybe_unpack) {
    return getNamedValues(trees.tree()->trees(), maybe_unpack);
  }

  std::vector<Value*> getValues(const TreeList& trees, bool maybe_unpack) {
    return toValues(*graph, getNamedValues(trees, maybe_unpack));
  }
  std::vector<Value*> getValues(const List<Expr>& trees, bool maybe_unpack) {
    return getValues(trees.tree()->trees(), maybe_unpack);
  }

  std::vector<NamedValue> emitAttributes(const List<Attribute>& attributes) {
    return fmap(attributes, [&](const Attribute& attr) {
      return NamedValue(
          attr.range(), attr.name().name(), emitExpr(attr.value()));
    });
  }

  void checkApplyNumInputs(Apply& apply, size_t expected_inputs) {
    const SourceRange& loc = apply.range();
    if (apply.inputs().size() != expected_inputs) {
      throw ErrorReport(loc)
          << Var(apply.callee()).name().name() << " expected exactly "
          << expected_inputs << " arguments but found "
          << apply.inputs().size();
    }
    if (apply.attributes().size() > 0) {
      throw ErrorReport(loc)
          << Var(apply.callee()).name().name() << " takes no keyword arguments";
    }
  }

  std::shared_ptr<SugaredValue> emitApplyExpr(Apply& apply, size_t n_binders) {
    auto sv = emitSugaredExpr(apply.callee(), 1);
    auto loc = apply.callee().range();
    if (auto special_form = dynamic_cast<SpecialFormValue*>(sv.get())) {
      return emitApplySpecialForm(special_form->form(), apply);
    }
    auto inputs = getNamedValues(apply.inputs(), true);
    auto attributes = emitAttributes(apply.attributes());
    return sv->call(loc, method, inputs, attributes, n_binders);
  }

  // this function handles expressions that look like apply statements
  // but have special evaluation rules for the arguments.
  // when adding a new case, only add a special form if it cannot be expressed
  // using the standard SugaredValue::call function, which enforces normal
  // evaluation order.
  std::shared_ptr<SugaredValue> emitApplySpecialForm(
      Symbol form,
      Apply& apply) {
    switch (form) {
      case prim::fork: {
        auto& trees = apply.inputs().tree()->trees();
        if (trees.size() < 1) {
          throw ErrorReport(apply)
              << "Expected at least one argument to fork()";
        }
        auto forked = emitSugaredExpr(Expr(trees[0]), 1);
        TreeList sliced_trees(trees.begin() + 1, trees.end());
        auto inputs = getNamedValues(sliced_trees, true);
        auto attributes = emitAttributes(apply.attributes());
        return emitForkExpr(apply.range(), forked, inputs, attributes);
      }
      case prim::annotate: {
        checkApplyNumInputs(apply, 2);
        TypePtr type = typeParser_.parseTypeFromExpr(apply.inputs()[0]);
        Value* expr = tryConvertToType(
            apply.range(),
            *graph,
            type,
            emitExpr(apply.inputs()[1], type),
            /*allow_conversions=*/true);

        std::stringstream why_not;
        if (!expr->type()->isSubtypeOfExt(type, &why_not)) {
          throw ErrorReport(apply.inputs())
              << "expected an expression of type " << type->python_str()
              << " but found " << expr->type()->python_str() << "\n"
              << why_not.str();
        }

        // None is a subtype of Optional[T], but we want to remember what T is,
        // after annotation so that variables assigned to this None will still
        // get the right type. To do this, we make a None constant that
        // has the type Optional[T]
        if (type->kind() == OptionalType::Kind &&
            expr->type()->isSubtypeOf(NoneType::get())) {
          Node* none = graph->createNone();
          none->output()->setType(type);
          graph->insertNode(none);
          expr = none->output();
        }

        return std::make_shared<SimpleValue>(expr);
      }
      case prim::unchecked_cast: {
        checkApplyNumInputs(apply, 2);
        TypePtr type = typeParser_.parseTypeFromExpr(apply.inputs()[0]);
        Value* v = emitExpr(apply.inputs()[1]);
        // avoid generating nested unchecked_casts because they are already
        // inserted during serialization
        if (v->node()->kind() != prim::unchecked_cast || *v->type() != *type) {
          v = graph->insertUncheckedCast(v, type);
        }
        return std::make_shared<SimpleValue>(v);
      } break;
      case prim::GetAttr: {
        checkApplyNumInputs(apply, 2);
        auto obj = emitSugaredExpr(apply.inputs()[0], 1);
        auto selector = apply.inputs()[1];
        if (selector.kind() != TK_STRINGLITERAL) {
          throw ErrorReport(apply)
              << "getattr's second argument must be a string literal";
        }
        const std::string& name = StringLiteral(selector).text();
        return obj->attr(apply.range(), method, name);
      }
      case prim::Uninitialized: {
        checkApplyNumInputs(apply, 1);
        TypePtr type = typeParser_.parseTypeFromExpr(apply.inputs()[0]);
        auto out = graph->insertNode(graph->createUninitialized(type))
                       ->setSourceRange(apply.range());
        return std::make_shared<SimpleValue>(out->output());
      }
      case prim::TupleConstruct: {
        checkApplyNumInputs(apply, 1);
        auto arg = emitSugaredExpr(apply.inputs()[0], 1);
        auto inputs = arg->asTuple(apply.range(), method);
        auto inp_values = fmap(inputs, [&](const SugaredValuePtr& sv) {
          return sv->asValue(apply.range(), method);
        });
        return std::make_shared<SimpleValue>(
            graph->insertNode(graph->createTuple(inp_values))->output());
      }
      case prim::isinstance: {
        checkApplyNumInputs(apply, 2);
        auto result = emitIsInstance(apply.inputs()[0], apply.inputs()[1]);
        return std::make_shared<SimpleValue>(result.value());
      }
      case prim::HasAttr: {
        checkApplyNumInputs(apply, 2);
        const auto result = emitHasAttr(apply.inputs()[0], apply.inputs()[1]);
        return std::make_shared<SimpleValue>(result.value());
      } break;
      // This represents the "__new__" method on classes
      // because it takes a ClassValue as input.
      // So if we see:
      //   Foo.__new__(Foo)
      // Foo is a ClassValue, calling `attr("__new__")` will return a
      // CreateObject special form.
      case prim::CreateObject: {
        if (apply.inputs().size() != 1) {
          throw ErrorReport(apply) << "Only one argument to __new__ allowed";
        }
        auto arg = emitSugaredExpr(apply.inputs()[0], 1);
        auto class_arg = dynamic_cast<ClassValue*>(arg.get());
        if (!class_arg) {
          throw ErrorReport(apply)
              << "Expected class value as argument to __new__, got "
              << arg->kind() << " instead";
        }
        auto createNode =
            graph->insertNode(graph->createObject(class_arg->type_));
        return std::make_shared<SimpleValue>(createNode->output());
      }
      // We construct the iterable tree here using the IterableTree
      // SugaredValue, The tree consists of SimpleValue, RangeValue or
      // IterableTree: For SimpleValues(List, Dict, etc) or RangeValue. We will
      // make them as tree leaves since we could get the loop information from
      // len() and get_item(). For IterableTree like zip(), enumerate(), we can
      // model them as a combination of leaves, and we emit a IterableTree value
      // to record the tree information
      case prim::range: {
        std::vector<Value*> input_vals =
            getValues(apply.inputs(), /*maybe_unpack=*/true);
        return std::make_shared<RangeValue>(apply.range(), method, input_vals);
      }
      case prim::enumerate: {
        const SourceRange& loc = apply.range();
        auto inputs = apply.inputs();
        auto input_size = apply.inputs().size();
        // enumerate(x) can be rewrite as subtrees:
        // IterableTree(RangeValue(0, math.inf), SimpleValue(x))
        Value* start_index = nullptr;
        if (input_size == 0) {
          throw ErrorReport(loc)
              << "enumerate expected at least 1 arguments, got 0";
        }

        if (input_size == 2) {
          start_index = emitSugaredExpr(inputs[1], 1)->asValue(loc, method);
        }

        if (input_size > 2) {
          throw ErrorReport(loc)
              << "enumerate expected at most 2 arguments, got " << input_size;
        }
        std::vector<Value*> range_inputs;
        if (start_index != nullptr) {
          range_inputs.emplace_back(start_index);
        }
        Value* end = materializeConstant(
            std::numeric_limits<int64_t>::max(),
            *graph,
            loc,
            integral_constants);
        range_inputs.emplace_back(end);
        SugaredValuePtr expr_sv = emitSugaredExpr(inputs[0], 1);
        auto iterable_value = expr_sv->iter(loc, method);

        // range should have the same static length as the other iterable
        c10::optional<int64_t> iter_static_len = iterable_value->staticLen();
        SugaredValuePtr range_sv = std::make_shared<RangeValue>(
            loc, method, range_inputs, iter_static_len);

        auto tree = std::make_shared<IterableTree>();
        tree->addChild(loc, method, range_sv);
        tree->addChild(loc, method, iterable_value);
        return tree;
      }
      case prim::zip: {
        // zip(x, y) can be rewrite as subtrees:
        // IterableTree(IterableTree(x), IterableTree(y))
        auto inputs = apply.inputs();
        if (inputs.size() == 0) {
          throw ErrorReport(apply)
              << "zip expected at least 1 arguments, got 0";
        }
        auto iterable_tree = std::make_shared<IterableTree>();
        for (Expr expr : inputs) {
          auto iterable = emitSugaredExpr(expr, 1)->iter(apply.range(), method);
          iterable_tree->addChild(apply.range(), method, iterable);
        }
        return iterable_tree;
      }
      default:
        TORCH_INTERNAL_ASSERT(false, "unknown special form: ", form);
    }
  }

  Value* emitExpr(const Expr& tree, const TypePtr& type_hint = nullptr) {
    // Push the source range of a call in case compiling this function
    // triggers an error
    ErrorReport::CallStack::update_pending_range(tree.range());
    return emitSugaredExpr(tree, 1, type_hint)->asValue(tree.range(), method);
  }

  NodeKind reverseComparision(NodeKind kind) {
    if (kind == aten::lt) {
      return aten::gt;
    } else if (kind == aten::le) {
      return aten::ge;
    } else if (kind == aten::gt) {
      return aten::lt;
    } else if (kind == aten::ge) {
      return aten::le;
    }
    throw std::runtime_error(
        "reverseComparision: unsupported NodeKind. File a bug");
  }

  // any expression that can produce a SugaredValue is handled here
  // expressions that only return a single Value* are handled in emitSimpleExpr
  // type_hint is set if there is a type that this value is expected to be
  // e.g. a : List[int] = []
  // or a = torch.jit.annotate(List[int], [])
  // the caller is responsible for checking that the result matches type_hint
  // emitSugaredExpr is free to ignore it.
  std::shared_ptr<SugaredValue> emitSugaredExpr(
      const Expr& tree,
      size_t n_binders,
      const TypePtr& type_hint = nullptr) {
    switch (tree.kind()) {
      case TK_VAR:
        return environment_stack->getSugaredVar(Var(tree).name());
      case '.': {
        auto select = Select(tree);
        auto sv = emitSugaredExpr(select.value(), 1);
        return sv->attr(select.range(), method, select.selector().name());
      }
      case TK_APPLY: {
        auto apply = Apply(tree);
        return emitApplyExpr(apply, n_binders);
      } break;
      default:
        return std::make_shared<SimpleValue>(emitSimpleExpr(tree, type_hint));
    }
  }

  Value* emitUnaryOp(
      const TreeRef& tree,
      const std::string& magicMethod,
      const c10::Symbol& opSymbol) {
    const auto& inputs = tree->trees();
    auto named_values = getNamedValues(inputs, /*maybe_unpack=*/false);
    auto val =
        asSimple(makeMagic(
                     magicMethod,
                     std::make_shared<BuiltinFunction>(opSymbol, at::nullopt))
                     ->call(tree->range(), method, named_values, {}, 0));

    // if we emitted the unary op and not some other overloaded function,
    // then try to constantfold
    if (val->node()->kind() != opSymbol) {
      return val;
    }

    auto maybe_out_stack = runNodeIfInputsAreConstant(val->node());
    if (!maybe_out_stack) {
      return val;
    }
    TORCH_INTERNAL_ASSERT(maybe_out_stack->size() == 1);
    return graph->insertConstant(maybe_out_stack->at(0), tree->range());
  }

  std::shared_ptr<SugaredValue> emitForkExpr(
      SourceRange loc,
      const std::shared_ptr<SugaredValue>& forked,
      at::ArrayRef<NamedValue> inputs,
      at::ArrayRef<NamedValue> attributes) {
    auto g = method.graph();
    Node* fork_node;
    TypePtr out_type;

    fork_node = g->insertNode(method.graph()->create(prim::forkClosure, 1))
                    ->setSourceRange(loc);

    // We create a fork by emitting a closure and setting the closure output
    // into the fork input. If a closure doesn't already exist, we create one.
    {
      WithInsertPoint insert(fork_node);
      if (ClosureValue* sv = dynamic_cast<ClosureValue*>(forked.get())) {
        Value* closure_output = sv->asValue(loc, method);
        Block* closure_block = closure_output->node()->blocks().at(0);
        TORCH_INTERNAL_ASSERT(closure_block->outputs().size() == 1);
        out_type = closure_block->outputs().at(0)->type();
        fork_node->addInput(closure_output);
      } else {
        auto emit_closure_body = [&](Block* closure_block) {
          auto fn_sugared_output =
              forked->call(loc, method, inputs, attributes, 1);
          auto fn_simple_output = fn_sugared_output->asValue(loc, method);
          closure_block->registerOutput(fn_simple_output);
          out_type = fn_simple_output->type();
        };
        auto closure_value = emitClosure(emit_closure_body);
        fork_node->addInput(closure_value->asValue(loc, method));
      }
    }
    Value* node_output =
        fork_node->output()->setType(FutureType::create(out_type));
    return std::make_shared<SimpleValue>(node_output);
  }

  Value* emitSimpleExpr(
      const TreeRef& tree,
      const TypePtr& type_hint = nullptr) {
    switch (tree->kind()) {
      case TK_FLOOR_DIV:
      case '@': {
        const auto& inputs = tree->trees();
        auto kind = getNodeKind(tree->kind(), inputs.size());
        auto named_values = getNamedValues(inputs, /*maybe_unpack=*/false);
        return emitBuiltinCall(
            tree->range(), *method.graph(), kind, named_values, {});
      }
      case TK_IN:
      case TK_POW:
      case TK_NE:
      case TK_EQ:
      case '<':
      case '>':
      case TK_LE:
      case TK_GE:
      case '*':
      case '/':
      case '+':
      case '-':
      case '%':
      case '&':
      case '|':
      case '^': {
        const auto& inputs = tree->trees();
        auto kind = getNodeKind(tree->kind(), inputs.size());
        auto overload = getOperatorOverload(tree->kind(), inputs.size());
        auto named_values = getNamedValues(inputs, /*maybe_unpack=*/false);

        if (tree->kind() == TK_IN) {
          // For `in` the arguments are in reverse order (the object being
          // checked is second)
          std::iter_swap(named_values.begin() + 0, named_values.begin() + 1);
        }

        return asSimple(
            makeMagic(
                overload, std::make_shared<BuiltinFunction>(kind, at::nullopt))
                ->call(tree->range(), method, named_values, {}, 0));
      }
      case TK_IS:
      case TK_ISNOT:
      case TK_AND:
      case TK_OR:
      case TK_NOT: {
        return emitCondExpr(Expr(tree)).value();
      }
      case TK_UNARY_MINUS: {
        return emitUnaryOp(tree, "__neg__", aten::neg);
      }
      case '~': {
        return emitUnaryOp(tree, "__invert__", aten::bitwise_not);
      }
      case TK_STARRED: {
        throw ErrorReport(tree)
            << "Unexpected starred expansion. File a bug report";
      }
      case TK_CONST: {
        return emitConst(Const(tree));
      } break;
      case TK_TRUE: {
        return graph->insertConstant(true, tree->range());
      } break;
      case TK_FALSE: {
        return graph->insertConstant(false, tree->range());
      } break;
      case TK_NONE: {
        return graph->insertConstant(IValue(), tree->range());
      } break;
      case TK_SUBSCRIPT: {
        return emitSubscript(Subscript(tree));
      } break;
      case TK_IF_EXPR: {
        return emitTernaryIf(TernaryIf(tree));
      } break;
      case TK_STRINGLITERAL: {
        return emitStringLiteral(StringLiteral(tree));
      } break;
      case TK_LIST_LITERAL: {
        auto ll = ListLiteral(tree);
        auto values = getValues(ll.inputs(), /*maybe_unpack=*/true);

        // determine the element type of the list
        // if we have a type hint of List[T], use T
        // if the list is non-empty use type_of(list[0])
        // otherwise assume it is List[Tensor]
        TypePtr elem_type = TensorType::get();
        if (type_hint) {
          if (type_hint->kind() == TypeKind::ListType) {
            elem_type = type_hint->expect<ListType>()->getElementType();
          } else {
            // If the type hint was not a List[T] throw an error
            throw ErrorReport(tree)
                << "Expected a List type hint but instead got "
                << type_hint->python_str();
          }
        } else if (!values.empty()) {
          std::stringstream ss;
          auto types = fmap(values, [](const Value* v) { return v->type(); });
          auto maybe_elem_type = unifyTypeList(types, ss);
          if (!maybe_elem_type) {
            throw ErrorReport(tree) << "Lists must contain only a single type\n"
                                    << ss.str();
          }
          elem_type = maybe_elem_type.value();
        }

        for (auto v : values) {
          std::stringstream ss;
          if (!v->type()->isSubtypeOfExt(elem_type, &ss)) {
            throw ErrorReport(tree)
                << "Lists must contain only a single type, expected: "
                << elem_type->python_str() << " but found "
                << v->type()->python_str() << " instead.\n"
                << ss.str();
          }
        }
        Value* result =
            graph->insertNode(graph->createList(elem_type, values))->output();
        return result;
      } break;
      case TK_TUPLE_LITERAL: {
        auto ll = TupleLiteral(tree);
        auto values = getValues(ll.inputs(), /*maybe_unpack=*/true);
        return graph->insertNode(graph->createTuple(values))->output();
      } break;
      case TK_DICT_LITERAL: {
        auto dl = DictLiteral(tree);
        auto key_trees = dl.key_inputs().tree()->trees();
        auto value_trees = dl.value_inputs().tree()->trees();
        AT_ASSERT(key_trees.size() == value_trees.size());
        std::vector<Value*> keys, values;

        for (size_t i = 0; i < key_trees.size(); ++i) {
          keys.push_back(emitExpr(Expr(key_trees[i])));
          values.push_back(emitExpr(Expr(value_trees[i])));
        }

        TypePtr key_type = nullptr;
        TypePtr value_type = nullptr;

        if (type_hint && type_hint->kind() == TypeKind::DictType) {
          auto dict_type = type_hint->expect<DictType>();
          key_type = dict_type->getKeyType();
          value_type = dict_type->getValueType();
        } else if (keys.empty()) {
          key_type = StringType::get();
          value_type = TensorType::get();
        } else {
          key_type = keys.at(0)->type();
          value_type = values.at(0)->type();
        }
        AT_ASSERT(key_type != nullptr && value_type != nullptr);

        auto checkTypeOfValues = [](const TypePtr& type,
                                    const char* what,
                                    const std::vector<Value*>& values,
                                    TreeList trees) {
          for (size_t i = 0, N = values.size(); i < N; ++i) {
            std::stringstream ss;
            if (!values[i]->type()->isSubtypeOfExt(type, &ss)) {
              throw ErrorReport(trees[i])
                  << "Dict " << what
                  << " must contain only a single type, expected: "
                  << type->python_str() << " but found "
                  << values[i]->type()->python_str() << " instead.\n"
                  << ss.str();
            }
          }
        };
        checkTypeOfValues(key_type, "keys", keys, key_trees);
        checkTypeOfValues(value_type, "values", values, value_trees);

        return graph
            ->insertNode(graph->createDict(key_type, value_type, keys, values))
            ->output();
      } break;
      case TK_LIST_COMP: {
        auto lc = ListComp(tree);
        return emitListComprehension(lc, type_hint);
      } break;
      default:
        throw ErrorReport(tree) << "Cannot emit expr for: " << tree;
    }
  }

  Value* emitConst(const Const& c) {
    if (c.isFloatingPoint())
      return materializeConstant(
          c.asFloatingPoint(), *graph, c.range(), fp_constants);
    else
      return materializeConstant(
          c.asIntegral(), *graph, c.range(), integral_constants);
  }

  Value* emitStringLiteral(const StringLiteral& c) {
    return insertConstant(*graph, c.text(), c.range());
  }

  // Desugars select indexing: tensor[i] -> tensor.select(dim, i)
  Value* emitSelect(
      const SourceRange& loc,
      Value* input,
      Value* dim,
      Value* index) {
    return emitBuiltinCall(loc, *graph, aten::select, {input, dim, index}, {});
  }

  // Desugars slice indexing: tensor[begin:end] -> tensor.slice(dim, begin, end,
  // 1)
  Value* emitSlice(
      const SourceRange& loc,
      Value* input,
      Value* dim, // Only used for tensor slicing
      const SliceExpr& slice) {
    std::vector<NamedValue> args;
    args.reserve(4);
    args.emplace_back(loc, "self", input);

    // XXX: If list slicing becomes more complicated or stops using
    // aten::slice, we should separate it from this function.
    if (dim) {
      AT_ASSERT(input->type()->isSubtypeOf(TensorType::get()));

      args.emplace_back(dim);
    } else {
      AT_ASSERT(!input->type()->isSubtypeOf(TensorType::get()));
    }

    args.emplace_back(loc, "begin", emitExpr(Expr(slice.startOr(0))));
    const auto has_end = slice.end().present();
    if (has_end) {
      args.emplace_back(loc, "end", emitExpr(Expr(slice.end().get())));
    }
    if (input->type()->cast<TupleType>()) {
      auto has_step = slice.step().present();
      if (has_step) {
        // TODO: add support for slicing tuples with a step
        throw ErrorReport(loc)
            << "Unsupported operation: slicing tuples with a step isn't supported";
      }

      if (has_end) {
        return emitTupleSlice(loc, args[0], args[1], /*end*/ args[2]);
      } else {
        return emitTupleSlice(loc, args[0], args[1], c10::nullopt);
      }
    }

    auto step = emitExpr(Expr(slice.stepOr(1)));
    NamedValue step_nv = NamedValue(loc, "step", step);
    return emitBuiltinCall(loc, *graph, aten::slice, args, {step_nv});
  }

  Value* emitUnsqueeze(const SourceRange& loc, Value* input, Value* dim_val) {
    return emitBuiltinCall(loc, *graph, aten::unsqueeze, {input, dim_val}, {});
  }

  Value* emitIndex(
      const SourceRange& loc,
      Value* input,
      at::ArrayRef<Value*> indices) {
    // NB: the index of aten::index should be a type of List[Optional[Tensor]],
    // this is to support the case like t[:, :, 1] where : here indicates a
    // None/undefined tensor(optional tensor)
    auto* index =
        graph->insertNode(graph->createList(OptionalType::ofTensor(), indices))
            ->output();
    return emitBuiltinCall(loc, *graph, aten::index, {input, index}, {});
  }

  // Emits multidimensional slicing with int and slice indices.
  // Returns:
  // - Value*: the input after it has been indexed by int and slice indices.
  // - vector<Value*>: A list of tensor Value* indices that have not been
  // applied yet.
  //   Should be NULL at indices where sliceable (post-slicing) isn't indexed by
  //   a tensor.
  std::pair<Value*, std::vector<Value*>> emitIntAndSliceIndexing(
      const SourceRange& loc,
      Value* sliceable,
      const List<Expr>& subscript_exprs) {
    // Overall, to handle indexing (other than Tensors), we need to handle a
    // couple different things. For example, for x[1:3, None, 4], each of these
    // different index types (slice, None, and integer) result in different
    // number of dimensions. Slicing doesn't change the number of dimensions,
    // None adds a dimension, and integer removes a dimension. As these indexing
    // operations are applied left to right, the actual index that it's being
    // applied to depends on the previous operations. Ellipses indexing throws
    // another wrinkle. Ellipses selects any remaining unspecified dimensions.
    // Thus, for indexes following an ellipses, the actual index an indexing
    // operation is being applied to depends on the operations to the right.
    // Thus, we do two passes, one from left to right up until the ellipses, and
    // one from right to left.

    std::vector<Value*> tensor_indices;

    auto insert_value_for_dim = [&](int64_t dim) {
      return graph->insertConstant(dim, loc);
    };
    std::vector<int64_t> dims(subscript_exprs.size());
    std::vector<c10::optional<Value*>> exprs(
        subscript_exprs.size(), c10::nullopt);

    auto handle_indexing = [&](const Expr& subscript_expr,
                               int expr_idx,
                               int64_t dim,
                               bool is_reverse = false) {
      dims[expr_idx] = dim;
      if (subscript_expr.kind() == TK_SLICE_EXPR) {
        if (is_reverse) {
          return dim - 1;
        } else {
          return dim + 1;
        }
      }
      TypePtr type_hint = OptionalType::ofTensor();
      if (subscript_expr.kind() == TK_NONE) {
        type_hint = NoneType::get();
      }
      auto index = emitExpr(subscript_expr, type_hint);
      exprs[expr_idx] = index;
      if (index->type()->isSubtypeOf(NoneType::get())) {
        if (is_reverse) {
          return dim;
        } else {
          return dim + 1;
        }
      } else if (index->type() == IntType::get()) {
        if (is_reverse) {
          return dim - 1;
        } else {
          return dim;
        }
      } else if (index->type()->isSubtypeOf(OptionalType::ofTensor())) {
        if (is_reverse) {
          throw ErrorReport(loc)
              << "Ellipses followed by tensor indexing is currently not supported";
        } else {
          return dim + 1;
        }
      } else {
        throw ErrorReport(loc)
            << "Unsupported operation: indexing tensor with unsupported index type '"
            << index->type()->python_str()
            << "'. Only ints, slices, and tensors are supported";
      }
    };

    size_t idx = 0;
    int64_t dim = 0;
    for (; idx < subscript_exprs.size(); idx++) {
      auto subscript_expr = subscript_exprs[idx];
      if (subscript_expr.kind() == TK_DOTS) {
        break;
      }
      dim = handle_indexing(subscript_expr, idx, dim, /*is_reverse=*/false);
    }
    int64_t rdim = -1;
    for (size_t rev_idx = subscript_exprs.size() - 1; rev_idx > idx;
         rev_idx--) {
      auto subscript_expr = subscript_exprs[rev_idx];
      if (subscript_expr.kind() == TK_DOTS) {
        throw ErrorReport(loc)
            << "An index can only have a single ellipsis ('...')";
      }
      rdim =
          handle_indexing(subscript_expr, rev_idx, rdim, /*is_reverse=*/true);
    }
    for (size_t i = 0; i < exprs.size(); i++) {
      if (!exprs[i].has_value()) {
        if (subscript_exprs[i].kind() == TK_SLICE_EXPR) {
          sliceable = emitSlice(
              loc,
              sliceable,
              insert_value_for_dim(dims[i]),
              SliceExpr(subscript_exprs[i]));
        }
        continue;
      }
      auto expr = exprs[i].value();
      if (expr->type()->isSubtypeOf(NoneType::get())) {
        sliceable =
            emitUnsqueeze(loc, sliceable, insert_value_for_dim(dims[i]));
      } else if (expr->type() == IntType::get()) {
        sliceable =
            emitSelect(loc, sliceable, insert_value_for_dim(dims[i]), expr);
      } else if (expr->type()->isSubtypeOf(OptionalType::ofTensor())) {
        tensor_indices.resize(dims[i] + 1);
        tensor_indices[dims[i]] = expr;
      } else {
        TORCH_INTERNAL_ASSERT(
            false, "Trying to process index type that we don't support.");
      }
    }
    // at::index takes in a List[Optional[Tensor]] where some dims can be None.
    // create None node with optional tensor output type and pass to at::index.
    for (auto& index : tensor_indices) {
      if (index == nullptr) {
        index = graph->insertNode(graph->createNone())->output();
      }
    }
    return std::make_pair(sliceable, tensor_indices);
  }

  // Desugars multidim slicing into slice/select/index/unsqueeze calls.
  //
  // XXX: Errors in user code are not elegantly reported.
  // Let's say someone were to do the following:
  //   @torch.jit.script
  //   def fn(x):
  //       return x[0, 1]
  //   fn(torch.randn(5))
  // Because we desugar this into two aten::select ops, the error message
  // complains about aten::select failing rather than there "not being
  // enough dimensions to index".
  //
  // The strategy is to slice and select the tensor for int and slices first
  // in one pass and then apply at::index on the result of the
  // slicing/selecting. Call the tensor after we've applied slice / select the
  // `sliced`. tensor_indices should have the same size as sliced.dim():
  // - tensor_indices[i] = NULL if we should not index `sliced` at dim i
  // - tensor_indices[i] = t if we should index `sliced` at dim i with tensor t.
  Value* emitMultidimSlicing(
      const SourceRange& loc,
      Value* sliceable,
      const List<Expr>& subscript_exprs) {
    if (!sliceable->type()->isSubtypeOf(TensorType::get())) {
      throw ErrorReport(loc)
          << "Unsupported operation: attempted to use multidimensional "
          << "indexing on a non-tensor type";
    }

    std::vector<Value*> tensor_indices;
    std::tie(sliceable, tensor_indices) =
        emitIntAndSliceIndexing(loc, sliceable, subscript_exprs);

    if (tensor_indices.empty()) {
      // XXX: Might need to at::alias this when we support mutability
      return sliceable;
    }

    return emitIndex(loc, sliceable, tensor_indices);
  }

  // Desugars slice syntactic sugar tensor[begin:end] -> tensor.slice(begin,
  // end).
  Value* emitBasicSlice(
      const SourceRange& loc,
      Value* sliceable,
      const List<Expr>& subscript_exprs) {
    AT_ASSERT(subscript_exprs.size() == 1);
    AT_ASSERT(subscript_exprs[0].kind() == TK_SLICE_EXPR);
    auto slice_exp = SliceExpr(subscript_exprs[0]);
    Value* maybe_dim = nullptr;
    if (sliceable->type()->isSubtypeOf(TensorType::get())) {
      // If the sliceable object is a tensor, specify a default dimension
      maybe_dim = graph->insertConstant(0, loc);
    }
    return emitSlice(loc, sliceable, maybe_dim, slice_exp);
  }

  int64_t getAdjTupleIndex(
      const SourceRange& loc,
      const TupleTypePtr& tuple_type,
      int64_t input_index,
      bool allow_out_of_bounds) {
    // set index to be positive to simplify logic in runtime
    int64_t adj_index = input_index;
    int64_t tuple_len = tuple_type->elements().size();
    if (input_index < 0) {
      adj_index = tuple_len + input_index;
    }
    if (!allow_out_of_bounds && (adj_index >= tuple_len || adj_index < 0)) {
      throw ErrorReport(loc) << "Tuple index out of range. Tuple is length "
                             << tuple_len << " and index is " << input_index;
    }
    return adj_index;
  }

  // When a list is marked const in a module, it gets converted to a tuple.
  // The result is indexing into a Tuple which contains only one type
  // is quite common. since indexing will likely be done in a for loop,
  // we do not want to invoke the overhead of converting the tuple to a list
  // each iter.
  Value* emitTupleIndex(
      const SourceRange& loc,
      Value* tuple_val,
      Value* idx_val) {
    auto tuple_typ = tuple_val->type()->cast<TupleType>();
    auto elems = tuple_typ->elements();
    TypePtr output_type;
    if (idx_val->type() != IntType::get()) {
      throw ErrorReport(loc) << "tuple index must be an integer";
    }
    auto idx = toIValue(idx_val);
    if (!idx) {
      if (elems.size() == 0 ||
          !convertibleToList(tuple_typ, ListType::create(elems[0]))) {
        throw ErrorReport(loc)
            << "Cannot index into a " << tuple_typ->python_str()
            << " with a non-integer literal because we cannot resolve the output type";
      }
      output_type = elems[0];
    } else {
      auto adj_index = getAdjTupleIndex(
          loc, tuple_typ, idx->toInt(), /*allow_out_of_bounds*/ false);
      output_type = elems[adj_index];
    }
    return graph
        ->insertNode(graph->createTupleIndex(tuple_val, idx_val, output_type))
        ->output();
  }

  int64_t getSliceInd(Value* idx_val, const SourceRange& loc) {
    auto ivalue = toIValue(idx_val);
    if (ivalue && ivalue->isInt()) {
      return ivalue->to<int64_t>();
    } else {
      throw ErrorReport(loc) << "tuple slice indices must be integer constants";
    }
  }

  Value* emitTupleSlice(
      const SourceRange& loc,
      const NamedValue& tuple_val,
      const NamedValue& beg_val,
      const at::optional<NamedValue>& end_val) {
    auto tuple_type = tuple_val.value(*graph)->type()->expect<TupleType>();
    int64_t beg = getAdjTupleIndex(
        loc,
        tuple_type,
        getSliceInd(beg_val.value(*graph), loc),
        /*allow_out_of_bounds*/ true);
    int64_t end;
    int64_t tuple_len = tuple_type->elements().size();
    if (end_val) {
      end = getAdjTupleIndex(
          loc, tuple_type, getSliceInd(end_val->value(*graph), loc), true);
    } else {
      end = tuple_len;
    }
    // slicing does not throw out of bounds errors
    end = std::min(std::max((int64_t)0, end), tuple_len);
    beg = std::min(std::max((int64_t)0, beg), tuple_len);

    return graph
        ->insertNode(graph->createTupleSlice(tuple_val.value(*graph), beg, end))
        ->output();
  }

  Value* emitSubscript(const Subscript& subscript) {
    const SugaredValuePtr sv = emitSugaredExpr(subscript.value(), 1);
    const List<Expr>& subscript_exprs = subscript.subscript_exprs();
    const SourceRange& range = subscript.range();
    const SourceRange& val_range = subscript.value().range();
    if (subscript_exprs.size() != 1) {
      return emitMultidimSlicing(
          range, sv->asValue(val_range, method), subscript_exprs);
    }
    if (subscript_exprs[0].kind() == TK_SLICE_EXPR) {
      return emitBasicSlice(
          range, sv->asValue(val_range, method), subscript_exprs);
    } else {
      // Desugars gather syntactic sugar foo[i]
      Value* idx = emitExpr(subscript_exprs[0]);
      Value* val = sv->asValue(val_range, method);
      AT_ASSERT(subscript_exprs.size() == 1);

      if (val->type()->cast<TupleType>()) {
        return emitTupleIndex(range, sv->asValue(val_range, method), idx);
      } else if (val->type()->isSubtypeOf(TensorType::get())) {
        return emitMultidimSlicing(range, val, subscript_exprs);
      } else {
        return sv->getitem(range, method, idx)->asValue(range, method);
      }
    }
  }
};

struct FunctionResolver : public Resolver {
  explicit FunctionResolver(
      Resolver* otherResolver,
      const std::unordered_map<std::string, Function*>& functionTable)
      : otherResolver_(otherResolver), functionTable_(functionTable) {}

  std::shared_ptr<SugaredValue> resolveValue(
      const std::string& name,
      Function& m,
      const SourceRange& loc) override {
    auto it = functionTable_.find(name);
    if (it != functionTable_.end()) {
      return std::make_shared<FunctionValue>(it->second);
    }
    return otherResolver_->resolveValue(name, m, loc);
  }

  TypePtr resolveType(const std::string& name, const SourceRange& loc)
      override {
    return otherResolver_->resolveType(name, loc);
  }

 private:
  Resolver* otherResolver_;
  const std::unordered_map<std::string, Function*>& functionTable_;
};

CompilationUnit::CompilationUnit(const std::string& source)
    : CompilationUnit() {
  // calles the define with native resolver to generate the graph for functions
  define(c10::nullopt, source, nativeResolver(), nullptr);
}

c10::QualifiedName CompilationUnit::mangle(
    const c10::QualifiedName& name) const {
  static const std::string manglePrefix = "___torch_mangle_";
  std::vector<std::string> atoms = name.atoms();

  // Search for an already-existing mangle namespace.
  // If the name is already mangled, just bump the integer.
  for (auto& atom : atoms) {
    auto pos = atom.find(manglePrefix);
    if (pos != std::string::npos) {
      auto num = atom.substr(pos + manglePrefix.size());
      // current mangle index in the name
      size_t num_i = c10::stoi(num);
      // bump the mangleIndex_ to num_i + 1
      mangleIndex_ = std::max(mangleIndex_, num_i + 1);
      std::string newAtomPrefix;
      newAtomPrefix.reserve(atom.size());
      // Append the part of the name up to the end of the prefix
      newAtomPrefix.append(atom, 0, pos);
      newAtomPrefix.append(manglePrefix);
      atom = newAtomPrefix + c10::to_string(mangleIndex_++);
      // increment mangleIndex_ until the type is not defined
      while (get_type(QualifiedName(atoms))) {
        atom = newAtomPrefix + c10::to_string(mangleIndex_++);
      }
      return QualifiedName(atoms);
    }
  }

  // Otherwise add a mangle namespace right before the basename
  TORCH_INTERNAL_ASSERT(!atoms.empty());
  atoms.insert(atoms.end() - 1, manglePrefix + c10::to_string(mangleIndex_++));
  return QualifiedName(atoms);
}

std::unique_ptr<Function> CompilationUnit::define(
    const c10::optional<QualifiedName>& prefix,
    const Def& def,
    const ResolverPtr& resolver,
    const Self* self,
    const std::unordered_map<std::string, Function*>& function_table,
    bool shouldMangle) const {
  TORCH_INTERNAL_ASSERT(resolver);
  auto _resolver = resolver;
  if (!self) {
    // if self is defined, then these are methods and do not go into the
    // global namespace otherwise, they get defined together so we add them to
    // the function table so the methods can see each other
    _resolver =
        std::make_shared<FunctionResolver>(resolver.get(), function_table);
  }
  auto creator = [def, _resolver, self](Function& method) {
    // Store the function name so that it can be referenced if there is an error
    // while compiling this function
    std::string call_name = method.qualname().name();
    if (self) {
      auto atoms = method.qualname().atoms();
      // There should be at least a ClassName.method_name
      TORCH_INTERNAL_ASSERT(atoms.size() >= 2);
      call_name = atoms.at(atoms.size() - 2) + "." + atoms.at(atoms.size() - 1);
    }
    ErrorReport::CallStack call(call_name);
    to_ir(def, _resolver, self, method);
  };
  auto name = prefix ? QualifiedName(*prefix, def.name().name())
                     : QualifiedName(def.name().name());
  if (shouldMangle) {
    // If `shouldMangle` is set, we should generate a unique name for this
    // function if there is already an existing one.
    if (auto fn = find_function(name)) {
      name = mangle(name);
    }
  }
  auto fn = torch::make_unique<Function>(
      std::move(name), std::make_shared<Graph>(), creator);
  if (self) {
    // Register this as a method on `self`'s type
    self->getClassType()->addMethod(fn.get());
  }
  return fn;
}

std::vector<Function*> CompilationUnit::define(
    const c10::optional<QualifiedName>& prefix,
    const std::vector<Def>& definitions,
    const std::vector<ResolverPtr>& resolvers,
    const Self* self,
    bool shouldMangle) {
  TORCH_INTERNAL_ASSERT(definitions.size() == resolvers.size());
  std::vector<Function*> functions;
  std::unordered_map<std::string, Function*> function_table;

  for (size_t i = 0; i < definitions.size(); i++) {
    auto fn = define(
        prefix,
        definitions[i],
        resolvers[i],
        self,
        function_table,
        shouldMangle);
    const auto& name = fn->name();
    function_table[name] = fn.get();
    functions.push_back(fn.get());
    register_function(std::move(fn));
  }

  // We need to compile `__init__` first, since it can determine what attributes
  // are available to other methods. So reorder the definitions accordingly.
  for (size_t i = 0; i < definitions.size(); i++) {
    const auto& def = definitions[i];
    if (def.name().name() == "__init__") {
      functions[i]->ensure_defined();
    }
  }

  for (Function* function : functions) {
    function->ensure_defined();
  }
  return functions;
}

std::vector<Function*> CompilationUnit::define(
    const c10::optional<QualifiedName>& prefix,
    const std::string& source,
    const ResolverPtr& resolver,
    const Self* self) {
  Parser p(std::make_shared<Source>(source, "<string>", 1));
  std::vector<Def> definitions;
  std::vector<ResolverPtr> resolvers;
  while (p.lexer().cur().kind != TK_EOF) {
    auto def = Def(p.parseFunction(/*is_method=*/bool(self)));
    definitions.push_back(def);
    resolvers.push_back(resolver);
  }
  return define(prefix, definitions, resolvers, self);
}

void runCleanupPasses(std::shared_ptr<Graph>& to_clean) {
  liftClosures(to_clean);
  inlineForkedClosures(to_clean);
  if (script::getInlineEverythingMode()) {
    Inline(*to_clean);
  }
  // remove any uses of tuples that we inserted that are not needed
  LowerSimpleTuples(to_clean);
  ConstantPooling(to_clean);
  // full constant propagation runs ops with mutable inputs if it can
  // prove that the inputs are not mutated anywhere in the graph.
  // if a mutating node is removed in the graph (e.g. constant prop inlined a
  // a constant if) then the next time constant prop is run it might be able
  // to run nodes it was not able to previously, and the graph may change
  // (jitter) So we run only constant prop w immutable types here bc
  // successive runs of immutable constant prop does not change the graph
  ConstantPropagationImmutableTypes(to_clean);
  // For jitter
  CanonicalizeOutputs(to_clean);
}

// we consider _N where N is a number, to be a non-meaningful name
// and do not record it as a unique name. This allows python printing to
// be able to export and import more consistently named graphs
bool meaningfulName(const std::string& name) {
  if (name.size() == 0)
    return false;
  if (name[0] == '$')
    return false;
  if (name[0] != '_')
    return true;
  for (size_t i = 1; i < name.size(); ++i) {
    if (!isdigit(name[i]))
      return true;
  }
  return false;
}

void CompilationUnit::define_interface(
    const c10::QualifiedName& qualifiedName,
    const ClassDef& classDef,
    ResolverPtr rcb,
    bool is_module) {
  ScriptTypeParser typeParser(std::move(rcb));
  InterfaceTypePtr iface =
      InterfaceType::create(c10::QualifiedName(qualifiedName), is_module);
  for (const Stmt& stmt : classDef.body()) {
    if (stmt.kind() != TK_DEF) {
      throw ErrorReport(stmt)
          << "interface declartions can only contain method definitions";
    }
    auto method_def = Def(stmt);
    if (!method_def.decl().return_type().present()) {
      throw ErrorReport(method_def)
          << "interface declarations must have a return type annotated.";
    }
    FunctionSchema schema =
        typeParser.parseSchemaFromDef(method_def, /* skip_self*/ true);
    // need to add self as the first because we skipped it
    std::vector<Argument> arguments;
    arguments.emplace_back(
        Argument(method_def.decl().params()[0].ident().name(), iface));
    arguments.insert(
        arguments.end(), schema.arguments().begin(), schema.arguments().end());
    iface->addMethod(schema.cloneWithArguments(std::move(arguments)));
    if (method_def.statements().size() != 1 ||
        method_def.statements()[0].kind() != TK_PASS) {
      throw ErrorReport(method_def.range())
          << "interfaces declarations should only contain a single 'pass' statement.";
    }
  }
  this->register_type(iface);
}

} // namespace script
} // namespace jit
} // namespace torch<|MERGE_RESOLUTION|>--- conflicted
+++ resolved
@@ -1852,58 +1852,8 @@
     const auto lhsValue =
         lhsSugaredVar->attr(lhs.range(), method, lhs.selector().name())
             ->asValue(lhs.range(), method);
-<<<<<<< HEAD
     auto result = emitAugAssignmentHelper(stmt, lhsValue);
     lhsSugaredVar->setAttr(stmt.range(), method, lhs.selector().name(), result);
-=======
-  if (lhsValue->type()->kind() == TypeKind::ClassType) {
-      // Call `__iadd__` so updates happen in place on class types
-      // https://docs.python.org/3/reference/datamodel.html#object.__iadd__
-      std::string in_place_method_name;
-      std::string out_of_place_method_name;
-      std::tie(in_place_method_name, out_of_place_method_name) =
-          getAugMagicMethod(stmt);
-      const auto rhs = emitExpr(stmt.rhs());
-
-      // Determine whether to use __iadd__ or __add__ (use __add__ only if
-      // __iadd__ is not present)
-      auto type = lhsValue->type()->expect<ClassType>();
-      std::string magic_method_name;
-      if (type->getMethod(in_place_method_name)) {
-        magic_method_name = in_place_method_name;
-      } else if (type->getMethod(out_of_place_method_name)) {
-        magic_method_name = out_of_place_method_name;
-      } else {
-        throw ErrorReport(stmt.range())
-            << "Cannot emit inplace op on " << type->python_str()
-            << " since it does not define an " << in_place_method_name << " or "
-            << out_of_place_method_name << " method";
-      }
-
-      // Insert call to the magic method
-      MethodValue method_value(lhsValue, magic_method_name);
-      auto result = method_value.call(stmt.range(), method, {rhs}, {}, 0)
-                        ->asValue(stmt.range(), method);
-
-      // x += y is equivalent to x = x.__iadd__(y) or x = x.__add__(y) if
-      // __iadd__ is not present, so set the value to the function's return
-      // value
-      lhsSugaredVar->setAttr(
-          stmt.range(), method, lhs.selector().name(), result);
-    } else {
-      const auto rhs = NamedValue(stmt.rhs().range(), emitExpr(stmt.rhs()))
-                           .value(*method.graph());
-      auto rhsValue = emitBuiltinCall(
-          stmt.range(),
-          *method.graph(),
-          getAugOp(stmt, lhsValue->type()),
-          {lhsValue, rhs},
-          {},
-          /*self=*/c10::nullopt);
-      lhsSugaredVar->setAttr(
-          stmt.range(), method, lhs.selector().name(), rhsValue);
-    }
->>>>>>> 81593167
   }
 
   void emitAugAssignmentToVar(const AugAssign& stmt) {
