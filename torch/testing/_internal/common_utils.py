--- conflicted
+++ resolved
@@ -296,7 +296,6 @@
 if TEST_NUMPY:
     import numpy
 
-<<<<<<< HEAD
     # Dict of NumPy dtype -> torch dtype (when the correspondence exists)
     numpy_to_torch_dtype_dict = {
         numpy.bool       : torch.bool,
@@ -310,24 +309,10 @@
         numpy.float64    : torch.float64,
         numpy.complex64  : torch.complex64,
         numpy.complex128 : torch.complex128
-=======
-def numpy_dtype(dtype):
-    assert TEST_NUMPY
-
-    torch_to_numpy_dtype = {
-        torch.half       : numpy.float16,
-        torch.float      : numpy.float32,
-        torch.double     : numpy.float64,
-        torch.complex64  : numpy.complex64,
-        torch.complex128 : numpy.complex128
->>>>>>> 409346ee
     }
 
+    # Dict of torch dtype -> NumPy dtype
     torch_to_numpy_dtype_dict = {value : key for (key, value) in numpy_to_torch_dtype_dict.items()}
-
-def numpy_dtype(dtype):
-    assert TEST_NUMPY
-    return torch_to_numpy_dtype_dict[dtype]
 
 ALL_TENSORTYPES = [torch.float,
                    torch.double,
