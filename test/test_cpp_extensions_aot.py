import os
import unittest

import torch.testing._internal.common_utils as common
from torch.testing._internal.common_utils import IS_WINDOWS, skipIfRocm
from torch.testing._internal.common_cuda import TEST_CUDA
import torch
import torch.backends.cudnn
import torch.utils.cpp_extension

try:
<<<<<<< HEAD
    # import torch_test_cpp_extension.cpp as cpp_extension
    # import torch_test_cpp_extension.msnpu as msnpu_extension
    # import torch_test_cpp_extension.rng as rng_extension
    import torch_test_cpp_extension.csprng as csprng_extension
=======
    import torch_test_cpp_extension.cpp as cpp_extension
    import torch_test_cpp_extension.msnpu as msnpu_extension
    import torch_test_cpp_extension.rng as rng_extension
>>>>>>> 21dd9421
except ImportError:
    raise RuntimeError(
        "test_cpp_extensions_aot.py cannot be invoked directly. Run "
        "`python run_test.py -i test_cpp_extensions_aot_ninja` instead."
    )


class TestCppExtensionAOT(common.TestCase):
    """Tests ahead-of-time cpp extensions

    NOTE: run_test.py's test_cpp_extensions_aot_ninja target
    also runs this test case, but with ninja enabled. If you are debugging
    a test failure here from the CI, check the logs for which target
    (test_cpp_extensions_aot_no_ninja vs test_cpp_extensions_aot_ninja)
    failed.
    """

    def test_extension_function(self):
        x = torch.randn(4, 4)
        y = torch.randn(4, 4)
        z = cpp_extension.sigmoid_add(x, y)
        self.assertEqual(z, x.sigmoid() + y.sigmoid())

    def test_extension_module(self):
        mm = cpp_extension.MatrixMultiplier(4, 8)
        weights = torch.rand(8, 4, dtype=torch.double)
        expected = mm.get().mm(weights)
        result = mm.forward(weights)
        self.assertEqual(expected, result)

    def test_backward(self):
        mm = cpp_extension.MatrixMultiplier(4, 8)
        weights = torch.rand(8, 4, dtype=torch.double, requires_grad=True)
        result = mm.forward(weights)
        result.sum().backward()
        tensor = mm.get()

        expected_weights_grad = tensor.t().mm(torch.ones([4, 4], dtype=torch.double))
        self.assertEqual(weights.grad, expected_weights_grad)

        expected_tensor_grad = torch.ones([4, 4], dtype=torch.double).mm(weights.t())
        self.assertEqual(tensor.grad, expected_tensor_grad)

    @skipIfRocm
    @unittest.skipIf(not TEST_CUDA, "CUDA not found")
    def test_cuda_extension(self):
        import torch_test_cpp_extension.cuda as cuda_extension

        x = torch.zeros(100, device="cuda", dtype=torch.float32)
        y = torch.zeros(100, device="cuda", dtype=torch.float32)

        z = cuda_extension.sigmoid_add(x, y).cpu()

        # 2 * sigmoid(0) = 2 * 0.5 = 1
        self.assertEqual(z, torch.ones_like(z))

    @unittest.skipIf(IS_WINDOWS, "Not available on Windows")
    def test_no_python_abi_suffix_sets_the_correct_library_name(self):
        # For this test, run_test.py will call `python setup.py install` in the
        # cpp_extensions/no_python_abi_suffix_test folder, where the
        # `BuildExtension` class has a `no_python_abi_suffix` option set to
        # `True`. This *should* mean that on Python 3, the produced shared
        # library does not have an ABI suffix like
        # "cpython-37m-x86_64-linux-gnu" before the library suffix, e.g. "so".
        # On Python 2 there is no ABI suffix anyway.
        root = os.path.join("cpp_extensions", "no_python_abi_suffix_test", "build")
        matches = [f for _, _, fs in os.walk(root) for f in fs if f.endswith("so")]
        self.assertEqual(len(matches), 1, str(matches))
        self.assertEqual(matches[0], "no_python_abi_suffix_test.so", str(matches))

    def test_optional(self):
        has_value = cpp_extension.function_taking_optional(torch.ones(5))
        self.assertTrue(has_value)
        has_value = cpp_extension.function_taking_optional(None)
        self.assertFalse(has_value)


class TestMSNPUTensor(common.TestCase):
    def test_unregistered(self):
        a = torch.arange(0, 10, device='cpu')
        with self.assertRaisesRegex(RuntimeError, "Could not run"):
            b = torch.arange(0, 10, device='msnpu')

    def test_zeros(self):
        a = torch.empty(5, 5, device='cpu')
        self.assertEqual(a.device, torch.device('cpu'))

        b = torch.empty(5, 5, device='msnpu')
        self.assertEqual(b.device, torch.device('msnpu', 0))
        self.assertEqual(msnpu_extension.get_test_int(), 0)
        self.assertEqual(torch.get_default_dtype(), b.dtype)

        c = torch.empty((5, 5), dtype=torch.int64, device='msnpu')
        self.assertEqual(msnpu_extension.get_test_int(), 0)
        self.assertEqual(torch.int64, c.dtype)

    def test_add(self):
        a = torch.empty(5, 5, device='msnpu', requires_grad=True)
        self.assertEqual(msnpu_extension.get_test_int(), 0)

        b = torch.empty(5, 5, device='msnpu')
        self.assertEqual(msnpu_extension.get_test_int(), 0)

        c = a + b
        self.assertEqual(msnpu_extension.get_test_int(), 1)

    def test_conv_backend_override(self):
        # To simplify tests, we use 4d input here to avoid doing view4d( which
        # needs more overrides) in _convolution.
        input = torch.empty(2, 4, 10, 2, device='msnpu', requires_grad=True)
        weight = torch.empty(6, 4, 2, 2, device='msnpu', requires_grad=True)
        bias = torch.empty(6, device='msnpu')

        # Make sure forward is overriden
        out = torch.nn.functional.conv1d(input, weight, bias, 2, 0, 1, 1)
        self.assertEqual(msnpu_extension.get_test_int(), 2)
        self.assertEqual(out.shape[0], input.shape[0])
        self.assertEqual(out.shape[1], weight.shape[0])

        # Make sure backward is overriden
        # Double backward is dispatched to _convolution_double_backward.
        # It is not tested here as it involves more computation/overrides.
        grad = torch.autograd.grad(out, input, out, create_graph=True)
        self.assertEqual(msnpu_extension.get_test_int(), 3)
        self.assertEqual(grad[0].shape, input.shape)


class TestRNGExtension(common.TestCase):

    def setUp(self):
        super(TestRNGExtension, self).setUp()
        rng_extension.registerOps()

    def test_rng(self):
        fourty_two = torch.full((10,), 42, dtype=torch.int64)

        t = torch.empty(10, dtype=torch.int64).random_()
        self.assertNotEqual(t, fourty_two)

        gen = torch.Generator(device='cpu')
        t = torch.empty(10, dtype=torch.int64).random_(generator=gen)
        self.assertNotEqual(t, fourty_two)

        self.assertEqual(rng_extension.getInstanceCount(), 0)
        gen = rng_extension.createTestCPUGenerator(42)
        self.assertEqual(rng_extension.getInstanceCount(), 1)
        copy = gen
        self.assertEqual(rng_extension.getInstanceCount(), 1)
        self.assertEqual(gen, copy)
        copy2 = rng_extension.identity(copy)
        self.assertEqual(rng_extension.getInstanceCount(), 1)
        self.assertEqual(gen, copy2)
        t = torch.empty(10, dtype=torch.int64).random_(generator=gen)
        self.assertEqual(rng_extension.getInstanceCount(), 1)
        self.assertEqual(t, fourty_two)
        del gen
        self.assertEqual(rng_extension.getInstanceCount(), 1)
        del copy
        self.assertEqual(rng_extension.getInstanceCount(), 1)
        del copy2
        self.assertEqual(rng_extension.getInstanceCount(), 0)

class TestCUDA_CSPRNG_Generator(common.TestCase):

    def setUp(self):
        super(TestCUDA_CSPRNG_Generator, self).setUp()
        csprng_extension.registerOps()

    def test_random(self):
        gen = csprng_extension.create_CUDA_CSPRNG_Generator()
        for dtype in [torch.bool, torch.uint8, torch.int8, torch.int16, 
                      torch.int32, torch.int64, torch.float, torch.double]:
            t = torch.empty(100, dtype=dtype, device='cuda').random_(generator=gen)
            # print(t)

    def test_random2(self):
        gen = csprng_extension.create_CUDA_CSPRNG_Generator()
        s = torch.zeros(20, 20, dtype=torch.uint8, device='cuda')
        t = s[:, 7]
        self.assertFalse(t.is_contiguous())
        t.random_(generator=gen)
        t = s[7, :]
        self.assertTrue(t.is_contiguous())
        t.random_(generator=gen)
        # print(s)

    def test_bool(self):
        gen = csprng_extension.create_CUDA_CSPRNG_Generator()
        size = 10000
        for i in range(100):
            t = torch.empty(size, dtype=torch.bool, device='cuda').random_(generator=gen)
            percentage = (t.eq(True)).to(torch.int).sum().item() / size
            self.assertTrue(0.48 < percentage < 0.52)

    def test_ints(self):
        gen = csprng_extension.create_CUDA_CSPRNG_Generator()
        for (dtype, size, prec) in [(torch.uint8, 10000, 1), (torch.int8, 10000, 1), (torch.int16, 1000000, 100)]:
            t = torch.empty(size, dtype=dtype, device='cuda').random_(generator=gen)
            avg = t.sum().item() / size
            # print(avg)
            # print(torch.iinfo(dtype).max / 2)
            self.assertEqual(avg, torch.iinfo(dtype).max / 2, prec=prec)
        for (dtype, size, prec) in [(torch.int32, 1000000, 1e7), (torch.int64, 1000000, 1e16)]:
            t = torch.empty(size, dtype=dtype, device='cuda').random_(generator=gen)
            avg = (t / size).sum().item()
            # print(avg)
            # print(torch.iinfo(dtype).max / 2)
            self.assertEqual(avg, torch.iinfo(dtype).max / 2, prec=prec)

    def test_uniform(self):
        gen = csprng_extension.create_CUDA_CSPRNG_Generator()
        size = 1000
        alpha = 0.1
        for dtype in [torch.float, torch.double]:
            for from_ in [-100, 0, 1000]:
                for to_ in [-42, 0, 4242]:
                    if to_ > from_:
                        range_ = to_ - from_
                        t = torch.empty(size, dtype=dtype, device='cuda').uniform_(from_, to_, generator=gen)
                        self.assertTrue(from_  <= t.min() < from_ + alpha * range_)
                        self.assertTrue(to_ - alpha * range_  <= t.max() < to_)

    def test_normal(self):
        gen = csprng_extension.create_CUDA_CSPRNG_Generator()
        size = 1000
        for dtype in [torch.float, torch.double]:
            for mean in [-42.42, 0.0, 4242]:
                for std in [1.0, 2.0, 3.0]:
                    t = torch.empty(size, dtype=dtype, device='cuda').normal_(mean, std, generator=gen)
                    self.assertEqual(t.mean().item(), mean, 1)
                    self.assertEqual(t.std().item(), std, 1)

    def test_normal2(self):

        def helper(self, device, dtype, ptype, t_transform, std_transform):
            q = torch.empty(100, 100, dtype=dtype, device=device)

            q.normal_()
            self.assertEqual(t_transform(q).mean(), 0, 0.2)
            self.assertEqual(t_transform(q).std(), std_transform(1), 0.2)

            q.normal_(2, 3)
            self.assertEqual(t_transform(q).mean(), 2, 0.3)
            self.assertEqual(t_transform(q).std(), std_transform(3), 0.3)

            q = torch.empty(100, 100, dtype=dtype, device=device)
            q_row1 = q[0:1].clone()
            q[99:100].normal_()
            self.assertEqual(t_transform(q[99:100]).mean(), 0, 0.2)
            self.assertEqual(t_transform(q[99:100]).std(), std_transform(1), 0.2)
            self.assertEqual(t_transform(q[0:1]).clone(), t_transform(q_row1))

            mean = torch.empty(100, 100, dtype=dtype, device=device)
            mean[:50].fill_(ptype(0))
            mean[50:].fill_(ptype(1))

            std = torch.empty(100, 100, dtype=torch.float, device=device)
            std[:, :50] = 4
            std[:, 50:] = 1

            r = torch.normal(mean)
            self.assertEqual(r.dtype, dtype)
            self.assertEqual(str(r.device), device)
            self.assertEqual(t_transform(r[:50]).mean(), 0, 0.2)
            self.assertEqual(t_transform(r[50:]).mean(), 1, 0.2)
            self.assertEqual(t_transform(r).std(), std_transform(1), 0.2)

            r.fill_(42)
            r = torch.normal(mean, 3)
            self.assertEqual(r.dtype, dtype)
            self.assertEqual(str(r.device), device)
            self.assertEqual(t_transform(r[:50]).mean(), 0, 0.2)
            self.assertEqual(t_transform(r[50:]).mean(), 1, 0.2)
            self.assertEqual(t_transform(r).std(), std_transform(3), 0.2)

            r.fill_(42)
            torch.normal(mean, 3, out=r)
            self.assertEqual(r.dtype, dtype)
            self.assertEqual(str(r.device), device)
            self.assertEqual(t_transform(r[:50]).mean(), 0, 0.2)
            self.assertEqual(t_transform(r[50:]).mean(), 1, 0.2)
            self.assertEqual(t_transform(r).std(), std_transform(3), 0.2)

            r.fill_(42)
            r = torch.normal(2, std)
            self.assertFalse(r.dtype.is_complex)
            self.assertEqual(str(r.device), device)
            self.assertEqual(r.mean(), 2, 0.2)
            self.assertEqual(r[:, :50].std(), 4, 0.3)
            self.assertEqual(r[:, 50:].std(), 1, 0.2)

            r.fill_(42)
            torch.normal(2, std, out=r)
            self.assertFalse(r.dtype.is_complex)
            self.assertEqual(str(r.device), device)
            self.assertEqual(r.mean(), 2, 0.2)
            self.assertEqual(r[:, :50].std(), 4, 0.3)
            self.assertEqual(r[:, 50:].std(), 1, 0.2)

            r.fill_(42)
            r = torch.normal(mean, std)
            self.assertEqual(r.dtype, dtype)
            self.assertEqual(str(r.device), device)
            self.assertEqual(t_transform(r[:50]).mean(), 0, 0.2)
            self.assertEqual(t_transform(r[50:]).mean(), 1, 0.2)
            self.assertEqual(t_transform(r[:, :50]).std(), std_transform(4), 0.3)
            self.assertEqual(t_transform(r[:, 50:]).std(), std_transform(1), 0.2)

            r.fill_(42)
            torch.normal(mean, std, out=r)
            self.assertEqual(r.dtype, dtype)
            self.assertEqual(str(r.device), device)
            self.assertEqual(t_transform(r[:50]).mean(), 0, 0.2)
            self.assertEqual(t_transform(r[50:]).mean(), 1, 0.2)
            self.assertEqual(t_transform(r[:, :50]).std(), std_transform(4), 0.3)
            self.assertEqual(t_transform(r[:, 50:]).std(), std_transform(1), 0.2)

            r.fill_(42)
            r = torch.normal(2, 3, (100, 100), dtype=dtype, device=device)
            self.assertEqual(r.dtype, dtype)
            self.assertEqual(str(r.device), device)
            self.assertEqual(t_transform(r).mean(), 2, 0.3)
            self.assertEqual(t_transform(r).std(), std_transform(3), 0.3)

            r.fill_(42)
            torch.normal(2, 3, (100, 100), dtype=dtype, device=device, out=r)
            self.assertEqual(r.dtype, dtype)
            self.assertEqual(str(r.device), device)
            self.assertEqual(t_transform(r).mean(), 2, 0.3)
            self.assertEqual(t_transform(r).std(), std_transform(3), 0.3)

        device = 'cuda:0'
        for dtype in [torch.float, torch.double] :
            if dtype.is_complex:
                helper(self, device, dtype, lambda x: complex(x, x),
                    lambda t: torch.real(t).to(torch.float), lambda mean: mean / math.sqrt(2))
                helper(self, device, dtype, lambda x: complex(x, x),
                    lambda t: torch.imag(t).to(torch.float), lambda mean: mean / math.sqrt(2))
                self.assertRaisesRegex(
                    RuntimeError, "normal expects standard deviation to be non-complex",
                    lambda: torch.normal(0, torch.empty(100, 100, dtype=dtype, device=device)))
                out = torch.empty(100, 100, dtype=dtype, device=device)
                self.assertRaisesRegex(
                    RuntimeError, "normal expects standard deviation to be non-complex",
                    lambda: torch.normal(0, torch.empty(100, 100, dtype=dtype, device=device), out=out))
            else:
                helper(self, device, dtype, lambda x: x, lambda t: t, lambda mean: mean)

if __name__ == "__main__":
    common.run_tests()<|MERGE_RESOLUTION|>--- conflicted
+++ resolved
@@ -9,16 +9,10 @@
 import torch.utils.cpp_extension
 
 try:
-<<<<<<< HEAD
-    # import torch_test_cpp_extension.cpp as cpp_extension
-    # import torch_test_cpp_extension.msnpu as msnpu_extension
-    # import torch_test_cpp_extension.rng as rng_extension
-    import torch_test_cpp_extension.csprng as csprng_extension
-=======
     import torch_test_cpp_extension.cpp as cpp_extension
     import torch_test_cpp_extension.msnpu as msnpu_extension
     import torch_test_cpp_extension.rng as rng_extension
->>>>>>> 21dd9421
+    import torch_test_cpp_extension.csprng as csprng_extension
 except ImportError:
     raise RuntimeError(
         "test_cpp_extensions_aot.py cannot be invoked directly. Run "
