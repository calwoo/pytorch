# ${generated_comment}

import torch
from torch import Tensor
from typing import List, Tuple, Optional, Union, Any, ContextManager, Callable, overload, Iterator, NamedTuple, Sequence, TypeVar, Type
from torch._six import inf

from torch.types import _int, _float, _bool, _dtype, _device, _qscheme, _size, _layout, Number, Device

import builtins

# This module is defined in torch/csrc/Module.cpp

from . import _nn as _nn
from . import _onnx as _onnx
from . import _VariableFunctions as _VariableFunctions

T = TypeVar('T')

# Defined in torch/csrc/Device.cpp
class device:
    type: str  # THPDevice_type
    index: _int  # THPDevice_index

    # THPDevice_pynew
    @overload
    def __init__(self, device: Union[_int, str]) -> None: ...

    @overload
    def __init__(self, type: str, index: _int) -> None: ...

    def __reduce__(self) -> Tuple[Any, ...]: ...  # THPDevice_reduce

# Defined in torch/csrc/Size.cpp
class Size(Tuple[_int, ...]):
    # TODO: numel, __reduce__
    ...

# Defined in torch/csrc/Dtype.cpp
class dtype:
    # TODO: is_floating_point, is_complex, is_Signed, __reduce__
    ...

# Defined in torch/csrc/TypeInfo.cpp
class iinfo:
    bits: _int
    min: _int
    max: _int

    def __init__(self, dtype: _dtype) -> None: ...

class finfo:
    bits: _float
    min: _float
    max: _float
    eps: _float
    tiny: _float

    @overload
    def __init__(self, dtype: _dtype) -> None: ...

    @overload
    def __init__(self) -> None: ...

${dtype_class_hints}

# Defined in torch/csrc/Layout.cpp
class layout:
    ...

# Defined in torch/csrc/utils/tensor_layouts.cpp
strided : layout = ...
sparse_coo : layout = ...

# Defined in torch/csrc/MemoryFormat.cpp
class memory_format: ...

# Defined in torch/csrc/utils/tensor_memoryformats.cpp
contiguous_format: memory_format = ...

# Defined in torch/csrc/QScheme.cpp
class qscheme: ...

# Defined in torch/csrc/utils/tensor_qschemes.cpp
per_tensor_affine: qscheme = ...

# Defined in torch/csrc/generic/Storage.cpp
class Storage: ...

# Defined in torch/csrc/autograd/python_function.cpp
class _FunctionBase(object):
    ...

# Defined in torch/csrc/autograd/python_legacy_variable.cpp
class _LegacyVariableBase(object):
    def __init__(
        self,
        data: Optional[Tensor]=...,
        requires_grad: Optional[_bool]=...,
        volatile: Optional[_bool]=...,
        _grad_fn: Optional[_FunctionBase]=...
    ) -> None: ...

# Defined in torch/csrc/jit/python/init.cpp
def _jit_get_operation(op_name: str) -> Callable: ...
def _jit_pass_optimize_for_mobile(module: 'torch.jit.ScriptModule') -> 'torch.jit.ScriptModule': ...

# Defined in torch/csrc/Module.cpp
<<<<<<< HEAD
def _initExtension(shm_manager_path: str) -> None: ...  # THPModule_initExtension
def _autograd_init() -> _bool: ...  # THPAutograd_initExtension
def _add_docstr(obj: T, doc_obj: str) -> T: ...  # THPModule_addDocStr
def _init_names(arg: Sequence[Type]) -> None: ...  # THPModule_initNames
def _has_distributed() -> _bool: ...  # THPModule_hasDistributed
def _set_default_tensor_type(type) -> None: ...  # THPModule_setDefaultTensorType
def _set_default_dtype(d: _dtype) -> None: ...  # THPModule_setDefaultDtype
def _infer_size(arg1: Size, arg2: Size) -> Size: ...  # THPModule_inferSize
def _crash_if_csrc_asan() -> _int: ...  # THPModule_crashIfCsrcASAN
def _crash_if_csrc_ubsan() -> _int: ...  # THPModule_crashIfCsrcUBSAN
def _crash_if_aten_asan() -> _int: ...  # THPModule_crashIfATenASAN
def _show_config() -> str: ...  # THPModule_showConfig
def _parallel_info() -> str: ...  # THPModule_parallelInfo
def _set_backcompat_broadcast_warn(arg: _bool) -> None: ...  # THPModule_setBackcompatBroadcastWarn
def _get_backcompat_broadcast_warn() -> _bool: ...  # THPModule_getBackcompatBroadcastWarn
def _set_backcompat_keepdim_warn(arg: _bool) -> None: ...  # THPModule_setBackcompatKeepdimWarn
def _get_backcompat_keepdim_warn() -> _bool: ...  # THPModule_getBackcompatKeepdimWarn
def get_num_thread() -> _int: ...  # THPModule_getNumThreads
def set_num_threads(nthreads: _int) -> None: ...  # THPModule_setNumThreads
def get_num_interop_threads() -> _int: ...  # THPModule_getNumInteropThreads
def set_num_interop_threads(nthreads: _int) -> None: ...  # THPModule_setNumInteropThreads
def _get_cudnn_enabled() -> _bool: ...  # THPModule_userEnabledCuDNN
def _set_cudnn_enabled(arg: _bool) -> None: ...  # THPModule_setUserEnabledCuDNN
def _get_mkldnn_enabled() -> _bool: ...  # THPModule_userEnabledMkldnn
def _set_mkldnn_enabled(arg: _bool) -> None: ...  # THPModule_setUserEnabledMkldnn
def _get_cudnn_benchmark() -> _bool: ...  # THPModule_benchmarkCuDNN
def _set_cudnn_benchmark(arg: _bool) -> None: ...  # THPModule_setBenchmarkCuDNN
def _get_cudnn_deterministic() -> _bool: ...  # THPModule_deterministicCuDNN
def _set_cudnn_deterministic(arg: _bool) -> None: ...  # THPModule_setDeterministicCuDNN
# NB: There is no Capsule type in typing, see
# https://code.activestate.com/lists/python-dev/139675/
def _to_dlpack(data: Tensor) -> Any: ...  # THPModule_toDLPack
def _from_dlpack(data: Any) -> Tensor: ...  # THPModule_fromDLPack
def set_flush_denormal(arg: _bool) -> _bool: ...  # THPModule_setFlushDenormal
def get_default_dtype() -> _dtype: ...  # THPModule_getDefaultDtype
def _get_default_device() -> str: ...  # THPModule_getDefaultDevice
def _get_qengine() -> _int: ...  # THPModule_qEngine
def _set_qengine(qegine: _int) -> None: ...  # THPModule_setQEngine
def _supported_qengines() -> List[_int]: ...  # THPModule_supportedQEngines
def _is_xnnpack_enabled() -> _bool: ...  # THPModule_isEnabledXNNPACK

=======
def _init_names(arg: Sequence[Type]) -> None: ...
def _show_config() -> str: ...
def _parallel_info() -> str: ...
def _add_docstr(obj: T, doc_obj: str) -> T: ...
def _from_dlpack(data: Any) -> Tensor: ...
def _to_dlpack(data: Tensor) -> Any: ...
def _set_backcompat_broadcast_warn(arg: _bool) -> None: ...
def _get_backcompat_broadcast_warn() -> _bool: ...
def _set_backcompat_keepdim_warn(arg: _bool) -> None: ...
def _get_backcompat_keepdim_warn() -> _bool: ...
def _is_xnnpack_enabled() -> _bool: ...
def _get_mkldnn_enabled() -> _bool: ...
def _set_mkldnn_enabled(arg: _bool) -> None: ...
def _get_cudnn_enabled() -> _bool: ...
def _set_cudnn_enabled(arg: _bool) -> None: ...
def _get_cudnn_benchmark() -> _bool: ...
def _set_cudnn_benchmark(arg: _bool) -> None: ...
def _get_cudnn_deterministic() -> _bool: ...
def _set_cudnn_deterministic(arg: _bool) -> None: ...
def _set_default_tensor_type(type) -> None: ...  # ick, what a bad legacy API
def _set_default_dtype(d: _dtype) -> None: ...
def _initExtension(shm_manager_path: str) -> None: ...
>>>>>>> 21d40a8e
has_openmp: _bool
has_mkldnn: _bool
has_mkl: _bool
has_cudnn: _bool
_GLIBCXX_USE_CXX11_ABI: _bool

# Defined in torch/csrc/jit/python/script_init.cpp
class FileCheck(object):
    # TODO
    ...

# Defined in torch/csrc/Generator.cpp
class Generator(object):
    device: _device
    def __init__(self, device: Union[_device, str, None] = None) -> None: ...
    def get_state(self) -> Tensor: ...
    def set_state(self, _new_state: Tensor) -> Generator: ...
    def manual_seed(self, seed: _int) -> Generator: ...
    def seed(self) -> _int: ...
    def initial_seed(self) -> _int: ...

# Defined in torch/csrc/utils/init.cpp
class BenchmarkConfig(object):
    num_calling_threads: _int
    num_worker_threads: _int
    num_warmup_iters: _int
    num_iters: _int
    profiler_output_path: str

class BenchmarkExecutionStats(object):
    latency_avg_ms: _float
    num_iters: _int

class ThroughputBenchmark(object):
    def __init__(self, module: Any) -> None: ...
    def add_input(self, *args: Any, **kwargs: Any) -> None: ...
    def run_once(self, *args: Any, **kwargs: Any) -> Any: ...
    def benchmark(self, config: BenchmarkConfig) -> BenchmarkExecutionStats: ...

# IDK if these are actually exposed here, hope they are
${namedtuple_defs}

# Defined in torch/csrc/generic/Storage.cpp
${legacy_storage_base_hints}

# TODO: where
${legacy_class_hints}

# Defined in torch/csrc/autograd/python_variable.cpp
class _TensorBase(object):
    requires_grad: _bool
    shape: Size
    data: Tensor
    names: List[str]
    device: _device
    dtype: _dtype
    layout: _layout
    real: Tensor
    imag: Tensor
    ${tensor_method_hints}<|MERGE_RESOLUTION|>--- conflicted
+++ resolved
@@ -106,7 +106,6 @@
 def _jit_pass_optimize_for_mobile(module: 'torch.jit.ScriptModule') -> 'torch.jit.ScriptModule': ...
 
 # Defined in torch/csrc/Module.cpp
-<<<<<<< HEAD
 def _initExtension(shm_manager_path: str) -> None: ...  # THPModule_initExtension
 def _autograd_init() -> _bool: ...  # THPAutograd_initExtension
 def _add_docstr(obj: T, doc_obj: str) -> T: ...  # THPModule_addDocStr
@@ -147,31 +146,13 @@
 def _set_qengine(qegine: _int) -> None: ...  # THPModule_setQEngine
 def _supported_qengines() -> List[_int]: ...  # THPModule_supportedQEngines
 def _is_xnnpack_enabled() -> _bool: ...  # THPModule_isEnabledXNNPACK
-
-=======
-def _init_names(arg: Sequence[Type]) -> None: ...
-def _show_config() -> str: ...
-def _parallel_info() -> str: ...
-def _add_docstr(obj: T, doc_obj: str) -> T: ...
-def _from_dlpack(data: Any) -> Tensor: ...
-def _to_dlpack(data: Tensor) -> Any: ...
-def _set_backcompat_broadcast_warn(arg: _bool) -> None: ...
-def _get_backcompat_broadcast_warn() -> _bool: ...
-def _set_backcompat_keepdim_warn(arg: _bool) -> None: ...
-def _get_backcompat_keepdim_warn() -> _bool: ...
-def _is_xnnpack_enabled() -> _bool: ...
-def _get_mkldnn_enabled() -> _bool: ...
-def _set_mkldnn_enabled(arg: _bool) -> None: ...
 def _get_cudnn_enabled() -> _bool: ...
 def _set_cudnn_enabled(arg: _bool) -> None: ...
 def _get_cudnn_benchmark() -> _bool: ...
 def _set_cudnn_benchmark(arg: _bool) -> None: ...
 def _get_cudnn_deterministic() -> _bool: ...
 def _set_cudnn_deterministic(arg: _bool) -> None: ...
-def _set_default_tensor_type(type) -> None: ...  # ick, what a bad legacy API
-def _set_default_dtype(d: _dtype) -> None: ...
-def _initExtension(shm_manager_path: str) -> None: ...
->>>>>>> 21d40a8e
+
 has_openmp: _bool
 has_mkldnn: _bool
 has_mkl: _bool
