#pragma once

#include <torch/csrc/distributed/rpc/rpc_command_base.h>
#include <torch/csrc/distributed/rpc/types.h>
#include <torch/csrc/utils/pybind.h>

namespace torch {
namespace distributed {
namespace rpc {

// This class converts the content in a PythonCall into py::object. This is a
// helper class to make sure that all arguments deserialization is done before
// entering RequestCallbackImpl::processRpc(...), so that the deserialization
// related logic can be carried out in one spot instead of scattered in multiple
// places for different message types.
// NB: The reason for not consolidating class into PythonCall is because
// PythonCall is a libtorch type which should not depend on Python types.
class TORCH_API UnpickledPythonCall : public RpcCommandBase {
 public:
<<<<<<< HEAD
  explicit UnpickledPythonCall(const SerializedPyObj& serializedPyObj);
  ~UnpickledPythonCall() override;
=======
  UnpickledPythonCall(
      const SerializedPyObj& serializedPyObj,
      bool isAsyncExecution);
>>>>>>> fc70916a

  // toMessage() method is not implemented, as objects of this class should
  // never be directly converted into a Message object.
  Message toMessageImpl() && override;
  const py::object& pythonUdf() const;

  inline bool isAsyncExecution() {
    return isAsyncExecution_;
  }

 private:
  py::object pythonUdf_;
  const bool isAsyncExecution_;
};

} // namespace rpc
} // namespace distributed
} // namespace torch<|MERGE_RESOLUTION|>--- conflicted
+++ resolved
@@ -17,14 +17,10 @@
 // PythonCall is a libtorch type which should not depend on Python types.
 class TORCH_API UnpickledPythonCall : public RpcCommandBase {
  public:
-<<<<<<< HEAD
-  explicit UnpickledPythonCall(const SerializedPyObj& serializedPyObj);
-  ~UnpickledPythonCall() override;
-=======
   UnpickledPythonCall(
       const SerializedPyObj& serializedPyObj,
       bool isAsyncExecution);
->>>>>>> fc70916a
+  ~UnpickledPythonCall() override;
 
   // toMessage() method is not implemented, as objects of this class should
   // never be directly converted into a Message object.
