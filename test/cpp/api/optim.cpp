#include <gtest/gtest.h>

#include <torch/torch.h>

#include <test/cpp/api/optim_baseline.h>
#include <test/cpp/api/support.h>

#include <cmath>
#include <cstdlib>
#include <functional>
#include <iostream>
#include <memory>
#include <random>
#include <vector>

using namespace torch::nn;
using namespace torch::optim;

template <typename OptimizerClass, typename Options>
bool test_optimizer_xor(Options options) {
  torch::manual_seed(0);

  Sequential model(
      Linear(2, 8),
      Functional(torch::sigmoid),
      Linear(8, 1),
      Functional(torch::sigmoid));

<<<<<<< HEAD
  const int64_t kBatchSize = 50;
=======
  const int64_t kBatchSize = 200;
>>>>>>> 4ef383d5
  const int64_t kMaximumNumberOfEpochs = 3000;

  OptimizerClass optimizer(model->parameters(), options);

  float running_loss = 1;
  int epoch = 0;
  while (running_loss > 0.1) {
    auto inputs = torch::empty({kBatchSize, 2});
    auto labels = torch::empty({kBatchSize});
    for (size_t i = 0; i < kBatchSize; i++) {
      inputs[i] = torch::randint(2, {2}, torch::kInt64);
      labels[i] = inputs[i][0].item<int64_t>() ^ inputs[i][1].item<int64_t>();
    }

    inputs.set_requires_grad(true);

    auto step = [&](OptimizerClass& optimizer, Sequential model, torch::Tensor inputs, torch::Tensor labels) {
      auto closure = [&]() {
        optimizer.zero_grad();
        auto x = model->forward(inputs);
        auto loss = torch::binary_cross_entropy(x, labels);
        loss.backward();
        return loss;
      };
      return optimizer.step(closure);
    };

    torch::Tensor loss = step(optimizer, model, inputs, labels);

    running_loss = running_loss * 0.99 + loss.item<float>() * 0.01;
    if (epoch > kMaximumNumberOfEpochs) {
      std::cout << "Loss is too high after epoch " << epoch << ": "
                << running_loss << std::endl;
      return false;
    }
    epoch++;
  }
  return true;
}

template <typename Parameters>
void assign_parameter(
    const Parameters& parameters,
    const char* name,
    torch::Tensor new_tensor) {
  auto parameter = parameters[name];
  parameter.set_requires_grad(false);
  parameter.flatten().copy_(new_tensor);
  parameter.set_requires_grad(true);
}

template <typename OptimizerClass, typename Options>
void check_exact_values(
    Options options,
    std::vector<std::vector<torch::Tensor>> expected_parameters) {
  const size_t kIterations = 1001;
  const size_t kSampleEvery = 100;

  torch::manual_seed(0);

  Sequential model(
      Linear(2, 3),
      Functional(torch::sigmoid),
      Linear(3, 1),
      Functional(torch::sigmoid));

  model->to(torch::kFloat64);

  // Use exact input values because matching random values is hard.
  auto parameters = model->named_parameters();
  assign_parameter(
      parameters,
      "0.weight",
      torch::tensor({-0.2109, -0.4976, -0.1413, -0.3420, -0.2524, 0.6976}, torch::kFloat64));
  assign_parameter(
      parameters, "0.bias", torch::tensor({-0.1085, -0.2979, 0.6892}, torch::kFloat64));
  assign_parameter(
      parameters, "2.weight", torch::tensor({-0.0508, -0.3941, -0.2843}, torch::kFloat64));
  assign_parameter(parameters, "2.bias", torch::tensor({-0.0711}, torch::kFloat64));

  auto optimizer = OptimizerClass(parameters.values(), options);
  torch::Tensor input =
      torch::tensor({0.1, 0.2, 0.3, 0.4, 0.5, 0.6}, torch::kFloat64).reshape({3, 2});

  for (size_t i = 0; i < kIterations; ++i) {
    optimizer.zero_grad();
    auto output = model->forward(input);
    auto loss = output.sum();
    loss.backward();

    auto closure = []() { return torch::tensor({10}); };
    optimizer.step(closure);

    if (i % kSampleEvery == 0) {
      ASSERT_TRUE(
          expected_parameters.at(i / kSampleEvery).size() == parameters.size());
      for (size_t p = 0; p < parameters.size(); ++p) {
        ASSERT_TRUE(parameters[p]->defined());
        // Always compare using double dtype, regardless of the original dtype of the tensors
        auto computed = parameters[p]->flatten().to(torch::kFloat64);
        auto expected = expected_parameters.at(i / kSampleEvery).at(p).to(torch::kFloat64);
        if (!computed.allclose(expected, /*rtol=*/1e-3, /*atol=*/5e-4)) {
          std::cout << "Iteration " << i << ": " << computed
                    << " != " << expected << " (parameter " << p << ")"
                    << std::endl;
          ASSERT_TRUE(false);
        }
      }
    }
  }
}

TEST(OptimTest, OptimizerAccessors) {
  auto options = AdagradOptions(1.0);
  std::vector<torch::Tensor> params;
  for (size_t i = 0; i < 3; i++) {
    params.push_back(torch::randn(10));
  }
  auto optimizer = Adagrad(params, options);
  // test for defaults() method with non-const reference
  auto& options_ = static_cast<AdagradOptions&>(optimizer.defaults());
  ASSERT_TRUE(options == options_);
  // test for param_groups() with non-const reference return
  auto& params_groups = optimizer.param_groups();
  params_groups.push_back(OptimizerParamGroup(params));
  auto& params_1 = params_groups[1].params();
  for (size_t i = 0; i < params_1.size(); i++) {
    torch::equal(params[i], params_1[i]);
  }

  // test for add_param_group() when one or more params existing in another param_group
  // are passed in the new param group to be added
  ASSERT_THROWS_WITH(
    optimizer.add_param_group(OptimizerParamGroup(params)), "some parameters appear in more than one parameter group");

  // test for state() with non-const reference return
  auto& state_ = static_cast<AdagradParamState&>(*(optimizer.state()[c10::guts::to_string(params_1[0].unsafeGetTensorImpl())]));
  state_.step(state_.step()+1);

  const auto& optimizer_ = Adagrad(params, options);
  optimizer_.defaults();
  // test for param_groups() with const reference return
  const auto& params_2 = optimizer_.param_groups();
  // test for state() with const reference return
  optimizer_.state();
}

#define OLD_INTERFACE_WARNING_CHECK(func) \
{ \
  std::stringstream buffer;\
  torch::test::CerrRedirect cerr_redirect(buffer.rdbuf());\
  func;\
  ASSERT_EQ(\
    torch::test::count_substr_occurrences(\
      buffer.str(),\
      "will be removed"\
    ),\
  1);\
}

struct MyOptimizerOptions : public OptimizerCloneableOptions<MyOptimizerOptions> {
  MyOptimizerOptions(double lr = 1.0) : lr_(lr) {};
  TORCH_ARG(double, lr) = 1.0;
};

TEST(OptimTest, OldInterface) {
  struct MyOptimizer : Optimizer {
    using Optimizer::Optimizer;
    torch::Tensor step(LossClosure closure = nullptr) override { return {};}
    explicit MyOptimizer(
        std::vector<at::Tensor> params, MyOptimizerOptions defaults = {}) :
          Optimizer({std::move(OptimizerParamGroup(params))}, std::make_unique<MyOptimizerOptions>(defaults)) {}
  };
  std::vector<torch::Tensor> parameters = {
      torch::ones({2, 3}), torch::zeros({2, 3}), torch::rand({2, 3})};
  {
    MyOptimizer optimizer(parameters);
    size_t size;
    OLD_INTERFACE_WARNING_CHECK(size = optimizer.size());
    ASSERT_EQ(size, parameters.size());
  }
  {
    std::vector<at::Tensor> params;
    MyOptimizer optimizer(params);

    size_t size;
    OLD_INTERFACE_WARNING_CHECK(size = optimizer.size());
    ASSERT_EQ(size, 0);

    OLD_INTERFACE_WARNING_CHECK(optimizer.add_parameters(parameters));

    OLD_INTERFACE_WARNING_CHECK(size = optimizer.size());
    ASSERT_EQ(size, parameters.size());

    std::vector<torch::Tensor> params_;
    OLD_INTERFACE_WARNING_CHECK(params_ = optimizer.parameters());
    for (size_t p = 0; p < size; ++p) {
      ASSERT_TRUE(params_[p].allclose(parameters[p]));
    }
  }
  {
    Linear linear(3, 4);
    MyOptimizer optimizer(linear->parameters());

    size_t size;
    OLD_INTERFACE_WARNING_CHECK(size = optimizer.size());
    ASSERT_EQ(size, linear->parameters().size());
  }
}

TEST(OptimTest, XORConvergence_SGD) {
  ASSERT_TRUE(test_optimizer_xor<SGD>(
      SGDOptions(0.1).momentum(0.9).nesterov(true).weight_decay(1e-6)));
}

TEST(OptimTest, XORConvergence_LBFGS) {
  ASSERT_TRUE(test_optimizer_xor<LBFGS>(LBFGSOptions(1.0)));
  ASSERT_TRUE(test_optimizer_xor<LBFGS>(LBFGSOptions(1.0).line_search_fn("strong_wolfe")));
}

TEST(OptimTest, XORConvergence_Adagrad) {
  ASSERT_TRUE(test_optimizer_xor<Adagrad>(
      AdagradOptions(1.0).weight_decay(1e-6).lr_decay(1e-3)));
}

TEST(OptimTest, XORConvergence_RMSprop) {
  ASSERT_TRUE(test_optimizer_xor<RMSprop>(RMSpropOptions(0.1).centered(true)));
}

TEST(OptimTest, XORConvergence_RMSpropWithMomentum) {
  ASSERT_TRUE(test_optimizer_xor<RMSprop>(
      RMSpropOptions(0.1).momentum(0.9).weight_decay(1e-6)));
}

TEST(OptimTest, XORConvergence_Adam) {
  ASSERT_TRUE(test_optimizer_xor<Adam>(AdamOptions(0.1).weight_decay(1e-6)));
}

TEST(OptimTest, XORConvergence_AdamWithAmsgrad) {
  ASSERT_TRUE(test_optimizer_xor<Adam>(
      AdamOptions(0.1).weight_decay(1e-6).amsgrad(true)));
}

TEST(OptimTest, ProducesPyTorchValues_Adam) {
  check_exact_values<Adam>(AdamOptions(1.0), expected_parameters::Adam());
}

TEST(OptimTest, ProducesPyTorchValues_AdamWithWeightDecay) {
  check_exact_values<Adam>(
      AdamOptions(1.0).weight_decay(1e-2),
      expected_parameters::Adam_with_weight_decay());
}

TEST(OptimTest, ProducesPyTorchValues_AdamWithWeightDecayAndAMSGrad) {
  check_exact_values<Adam>(
      AdamOptions(1.0).weight_decay(1e-6).amsgrad(true),
      expected_parameters::Adam_with_weight_decay_and_amsgrad());
}

TEST(OptimTest, ProducesPyTorchValues_Adagrad) {
  check_exact_values<Adagrad>(
      AdagradOptions(1.0), expected_parameters::Adagrad());
}

TEST(OptimTest, ProducesPyTorchValues_AdagradWithWeightDecay) {
  check_exact_values<Adagrad>(
      AdagradOptions(1.0).weight_decay(1e-2),
      expected_parameters::Adagrad_with_weight_decay());
}

TEST(OptimTest, ProducesPyTorchValues_AdagradWithWeightDecayAndLRDecay) {
  check_exact_values<Adagrad>(
      AdagradOptions(1.0).weight_decay(1e-6).lr_decay(1e-3),
      expected_parameters::Adagrad_with_weight_decay_and_lr_decay());
}

TEST(OptimTest, ProducesPyTorchValues_RMSprop) {
  check_exact_values<RMSprop>(
      RMSpropOptions(0.1), expected_parameters::RMSprop());
}

TEST(OptimTest, ProducesPyTorchValues_RMSpropWithWeightDecay) {
  check_exact_values<RMSprop>(
      RMSpropOptions(0.1).weight_decay(1e-2),
      expected_parameters::RMSprop_with_weight_decay());
}

TEST(OptimTest, ProducesPyTorchValues_RMSpropWithWeightDecayAndCentered) {
  check_exact_values<RMSprop>(
      RMSpropOptions(0.1).weight_decay(1e-6).centered(true),
      expected_parameters::RMSprop_with_weight_decay_and_centered());
}

TEST(
    OptimTest,
    ProducesPyTorchValues_RMSpropWithWeightDecayAndCenteredAndMomentum) {
  check_exact_values<RMSprop>(
      RMSpropOptions(0.1).weight_decay(1e-6).centered(true).momentum(0.9),
      expected_parameters::
          RMSprop_with_weight_decay_and_centered_and_momentum());
}

TEST(OptimTest, ProducesPyTorchValues_SGD) {
  check_exact_values<SGD>(SGDOptions(0.1), expected_parameters::SGD());
}

TEST(OptimTest, ProducesPyTorchValues_SGDWithWeightDecay) {
  check_exact_values<SGD>(
      SGDOptions(0.1).weight_decay(1e-2),
      expected_parameters::SGD_with_weight_decay());
}

TEST(OptimTest, ProducesPyTorchValues_SGDWithWeightDecayAndMomentum) {
  check_exact_values<SGD>(
      SGDOptions(0.1).weight_decay(1e-2).momentum(0.9),
      expected_parameters::SGD_with_weight_decay_and_momentum());
}

TEST(OptimTest, ProducesPyTorchValues_SGDWithWeightDecayAndNesterovMomentum) {
  check_exact_values<SGD>(
      SGDOptions(0.1).weight_decay(1e-6).momentum(0.9).nesterov(true),
      expected_parameters::SGD_with_weight_decay_and_nesterov_momentum());
}

TEST(OptimTest, ProducesPyTorchValues_LBFGS) {
  check_exact_values<LBFGS>(
      LBFGSOptions(1.0),
      expected_parameters::LBFGS());
}

TEST(OptimTest, ProducesPyTorchValues_LBFGS_with_line_search) {
  check_exact_values<LBFGS>(
      LBFGSOptions(1.0).line_search_fn("strong_wolfe"),
      expected_parameters::LBFGS_with_line_search());
}

TEST(OptimTest, ZeroGrad) {
  torch::manual_seed(0);

  Linear model(2, 8);
  SGD optimizer(model->parameters(), 0.1);

  for (const auto& parameter : model->parameters()) {
    ASSERT_FALSE(parameter.grad().defined());
  }

  auto output = model->forward(torch::ones({5, 2}));
  auto loss = output.sum();
  loss.backward();

  for (const auto& parameter : model->parameters()) {
    ASSERT_TRUE(parameter.grad().defined());
    ASSERT_GT(parameter.grad().sum().item<float>(), 0);
  }

  optimizer.zero_grad();

  for (const auto& parameter : model->parameters()) {
    ASSERT_TRUE(parameter.grad().defined());
    ASSERT_EQ(parameter.grad().sum().item<float>(), 0);
  }
}

TEST(OptimTest, ExternalVectorOfParameters) {
  torch::manual_seed(0);

  std::vector<torch::Tensor> parameters = {
      torch::randn({2, 2}), torch::randn({3, 3}), torch::randn({4, 4})};
  std::vector<torch::Tensor> original_parameters = {
      parameters[0].clone(), parameters[1].clone(), parameters[2].clone()};

  // Set all gradients to one
  for (auto& parameter : parameters) {
    parameter.grad() = torch::ones_like(parameter);
  }

  SGD optimizer(parameters, 1.0);

  optimizer.step();

  ASSERT_TRUE(parameters[0].allclose(original_parameters[0] - 1.0));
  ASSERT_TRUE(parameters[1].allclose(original_parameters[1] - 1.0));
  ASSERT_TRUE(parameters[2].allclose(original_parameters[2] - 1.0));
}

TEST(OptimTest, AddParameter_LBFGS) {
  torch::manual_seed(0);

  std::vector<torch::Tensor> parameters = {torch::randn({5, 5})};
  std::vector<torch::Tensor> original_parameters = {parameters[0].clone()};

  // Set all gradients to one
  for (auto& parameter : parameters) {
    parameter.grad() = torch::ones_like(parameter);
  }

  LBFGS optimizer(std::vector<torch::Tensor>{}, 1.0);
  OLD_INTERFACE_WARNING_CHECK(optimizer.add_parameters(parameters));

  optimizer.step([]() { return torch::tensor(1); });

  // REQUIRE this doesn't throw
}<|MERGE_RESOLUTION|>--- conflicted
+++ resolved
@@ -26,11 +26,7 @@
       Linear(8, 1),
       Functional(torch::sigmoid));
 
-<<<<<<< HEAD
-  const int64_t kBatchSize = 50;
-=======
   const int64_t kBatchSize = 200;
->>>>>>> 4ef383d5
   const int64_t kMaximumNumberOfEpochs = 3000;
 
   OptimizerClass optimizer(model->parameters(), options);
