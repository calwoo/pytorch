#include <torch/csrc/distributed/rpc/python_functions.h>

#include <c10/util/C++17.h>
#include <torch/csrc/distributed/autograd/context/container.h>
#include <torch/csrc/distributed/autograd/utils.h>
#include <torch/csrc/distributed/rpc/message.h>
#include <torch/csrc/distributed/rpc/python_call.h>
#include <torch/csrc/distributed/rpc/python_remote_call.h>
#include <torch/csrc/distributed/rpc/python_resp.h>
#include <torch/csrc/distributed/rpc/python_rpc_handler.h>
#include <torch/csrc/distributed/rpc/rref_context.h>
#include <torch/csrc/distributed/rpc/rref_proto.h>
#include <torch/csrc/distributed/rpc/script_call.h>
#include <torch/csrc/distributed/rpc/script_remote_call.h>
#include <torch/csrc/distributed/rpc/script_resp.h>
#include <torch/csrc/distributed/rpc/torchscript_functions.h>
#include <torch/csrc/distributed/rpc/utils.h>
#include <torch/csrc/utils/python_compat.h>

namespace torch {
namespace distributed {
namespace rpc {

namespace {

IValue toIValue(const Message& message) {
  MessageType msgType = message.type();
  auto response = deserializeResponse(message, msgType);
  switch (msgType) {
    case MessageType::SCRIPT_RET: {
      auto& ret = static_cast<ScriptResp&>(*response);
      Stack stack;
      stack.push_back(ret.value());
      // Need GIL to guard createPyObjectForStack() and its returned
      // py::object
      py::gil_scoped_acquire acquire;
      return jit::toIValue(
          torch::jit::createPyObjectForStack(std::move(stack)),
          PyObjectType::get());
    }
    case MessageType::PYTHON_RET: {
      // TODO: Try to avoid a copy here.
      auto& resp = static_cast<PythonResp&>(*response);
      auto& pythonRpcHandler = PythonRpcHandler::getInstance();
      // Need GIL to destruct the py::object returned by deserialize()
      py::gil_scoped_acquire acquire;
      return jit::toIValue(
          pythonRpcHandler.deserialize(resp.serializedPyObj()),
          PyObjectType::get());
    }
    default: {
      TORCH_CHECK(false, "Unrecognized response message type ", msgType);
    }
  }
}

std::shared_ptr<Operator> matchBuiltinOp(
    const std::string& opName,
    const py::args& args,
    const py::kwargs& kwargs,
    Stack& stack) {
  Symbol symbol = Symbol::fromQualString(opName);
  if (symbol.is_aten()) {
    for (const auto& op : torch::jit::getAllOperatorsFor(symbol)) {
      try {
        // FIXME: This is temporary solution. We should at least refactor
        // ``createStackForSchema`` to avoid throwing an error.
        stack = torch::jit::createStackForSchema(
            op->schema(), args, kwargs, c10::nullopt);
      } catch (std::runtime_error& e) {
        VLOG(1) << "Couldn't match schema: " << op->schema()
                << " to args: " << args << " and kwargs: " << kwargs
                << ", reason: " << e.what();
        continue;
      }

      // Found the right op!
      return op;
    }
  }

  TORCH_CHECK(
      false,
      "Failed to match operator name ",
      opName,
      " and arguments "
      "(args: ",
      args,
      ", kwargs: ",
      kwargs,
      ") to a builtin operator");
}

std::shared_ptr<FutureMessage> sendPythonRemoteCall(
    const WorkerInfo& dst,
    SerializedPyObj serializedPyObj,
    const IValue& rrefId,
    const IValue& forkId,
<<<<<<< HEAD
    const bool isAsyncExecution) {
=======
    const float rpcTimeoutSeconds) {
>>>>>>> 15e631ff
  auto pythonRemoteCall = std::make_unique<PythonRemoteCall>(
      std::move(serializedPyObj), rrefId, forkId, isAsyncExecution);

  // set forceGradRecording to true as even if the args does not contain any
  // tensor, the return value might still contain tensors.
  auto agent = RpcAgent::getCurrentRpcAgent();
  return torch::distributed::autograd::sendMessageWithAutograd(
      *agent,
      dst,
      std::move(*pythonRemoteCall).toMessage(),
      true /*forceGradRecording*/,
      rpcTimeoutSeconds);
}

} // namespace

using namespace torch::distributed::autograd;

c10::intrusive_ptr<JitFuture> wrapFutureMessageInJitFuture(
    const std::shared_ptr<FutureMessage>& futureResponseMessage,
    bool hasValue) {
  if (hasValue) {
    c10::intrusive_ptr<JitFuture> jitFuture =
        c10::make_intrusive<JitFuture>(PyObjectType::get());

    futureResponseMessage->addCallback(
        [jitFuture](const FutureMessage& futureResponseMessage) {
          if (futureResponseMessage.hasError()) {
            jitFuture->setError(futureResponseMessage.error()->what());
          } else {
            jitFuture->markCompleted(
                toIValue(futureResponseMessage.constValue()));
          }
        });

    return jitFuture;
  } else {
    c10::intrusive_ptr<JitFuture> jitFuture =
        c10::make_intrusive<JitFuture>(NoneType::get());

    futureResponseMessage->addCallback(
        [jitFuture](const FutureMessage& futureResponseMessage) {
          if (futureResponseMessage.hasError()) {
            jitFuture->setError(futureResponseMessage.error()->what());
          } else {
            jitFuture->markCompleted(IValue());
          }
        });

    return jitFuture;
  }
}

c10::intrusive_ptr<JitFuture> pyRpcBuiltin(
    const WorkerInfo& dst,
    const std::string& opName,
    const py::args& args,
    const py::kwargs& kwargs,
    const float rpcTimeoutSeconds) {
  DCHECK(PyGILState_Check());
  Stack stack;
  auto op = matchBuiltinOp(opName, args, kwargs, stack);
  // Release GIL since args and kwargs processing is done.
  py::gil_scoped_release release;
  auto scriptCall = std::make_unique<ScriptCall>(op, std::move(stack));
  auto agent = RpcAgent::getCurrentRpcAgent();
  return wrapFutureMessageInJitFuture(sendMessageWithAutograd(
      *agent,
      dst,
      std::move(*scriptCall).toMessage(),
      false,
      rpcTimeoutSeconds));
}

c10::intrusive_ptr<JitFuture> pyRpcPythonUdf(
    const WorkerInfo& dst,
    std::string& pickledPythonUDF,
    std::vector<torch::Tensor>& tensors,
    const float rpcTimeoutSeconds,
    const bool isAsyncExecution) {
  DCHECK(!PyGILState_Check());
  auto serializedPyObj =
      SerializedPyObj(std::move(pickledPythonUDF), std::move(tensors));
  auto pythonCall = std::make_unique<PythonCall>(
      std::move(serializedPyObj), isAsyncExecution);

  auto agent = RpcAgent::getCurrentRpcAgent();
  return wrapFutureMessageInJitFuture(sendMessageWithAutograd(
      *agent,
      dst,
      std::move(*pythonCall).toMessage(),
      true /*forceGradRecording*/,
      rpcTimeoutSeconds));
}

c10::intrusive_ptr<JitFuture> pyRpcTorchscript(
    const std::string& dstWorkerName,
    const std::string& qualifiedNameStr,
    const py::tuple& argsTuple,
    const py::dict& kwargsDict,
    const float rpcTimeoutSeconds,
    const bool isAsyncExecution) {
  // No need to catch exception here, if function can not be found,
  // exception will be thrown in get_function() call; if args do not match
  // with function schema, exception will be thrown in
  // createStackForSchema() call.
  DCHECK(!PyGILState_Check());
  const c10::QualifiedName qualifiedName(qualifiedNameStr);
  auto functionSchema = PythonRpcHandler::getInstance()
                            .jitCompilationUnit()
                            ->get_function(qualifiedName)
                            .getSchema();
  Stack stack;
  {
    // Acquire GIL for py::args and py::kwargs processing.
    py::gil_scoped_acquire acquire;
    stack = torch::jit::createStackForSchema(
        functionSchema,
        argsTuple.cast<py::args>(),
        kwargsDict.cast<py::kwargs>(),
        c10::nullopt);
  }
  DCHECK(!PyGILState_Check());
  c10::intrusive_ptr<c10::ivalue::Future> fut = rpcTorchscript(
      dstWorkerName,
      qualifiedName,
      functionSchema,
      stack,
      rpcTimeoutSeconds,
      isAsyncExecution);
  return fut;
}

PyRRef pyRemoteBuiltin(
    const WorkerInfo& dst,
    const std::string& opName,
    const float rpcTimeoutSeconds,
    const py::args& args,
    const py::kwargs& kwargs) {
  DCHECK(PyGILState_Check());
  Stack stack;
  auto op = matchBuiltinOp(opName, args, kwargs, stack);
  // Release GIL since args and kwargs processing is done.
  py::gil_scoped_release release;
  TypePtr returnType = op->schema().returns()[0].type();

  auto& ctx = RRefContext::getInstance();
  auto agent = RpcAgent::getCurrentRpcAgent();

  if (ctx.getWorkerId() != dst.id_) {
    auto userRRef = ctx.createUserRRef(dst.id_, returnType);

    auto scriptRemoteCall = std::make_unique<ScriptRemoteCall>(
        op, std::move(stack), userRRef->rrefId(), userRRef->forkId());

    auto fm = sendMessageWithAutograd(
        *agent,
        dst,
        std::move(*scriptRemoteCall).toMessage(),
        /*forceGradRecord */ false,
        /* timeout */ rpcTimeoutSeconds);

    userRRef->registerOwnerCreationFuture(fm);
    ctx.addPendingUser(userRRef->forkId(), userRRef);
    fm->addCallback([forkId{userRRef->forkId()}](const FutureMessage& fm) {
      callback::confirmPendingUser(fm, forkId);
    });
    return PyRRef(userRRef);
  } else {
    auto ownerRRef = ctx.createOwnerRRef(returnType);
    // prevent this owner RRef being deleted due to other forks
    ctx.addSelfAsFork(ownerRRef);

    auto scriptRemoteCall = std::make_unique<ScriptRemoteCall>(
        op, std::move(stack), ownerRRef->rrefId(), ownerRRef->rrefId());
    auto fm = sendMessageWithAutograd(
        *agent,
        dst,
        std::move(*scriptRemoteCall).toMessage(),
        /* forceGradRecord */ false,
        /* timeout */ rpcTimeoutSeconds);

    ownerRRef->registerOwnerCreationFuture(fm);

    // Builtin operators does not return py::object, and hence does not require
    // GIL for destructing the potentially deleted OwerRRef.
    fm->addCallback(
        [ownerRRefId = ownerRRef->rrefId()](const FutureMessage& fm) {
          callback::finishCreatingOwnerRRef(fm, ownerRRefId);
        });
    return PyRRef(ownerRRef);
  }
}

PyRRef pyRemotePythonUdf(
    const WorkerInfo& dst,
    std::string& pickledPythonUDF,
    std::vector<torch::Tensor>& tensors,
<<<<<<< HEAD
    const bool isAsyncExecution) {
=======
    const float rpcTimeoutSeconds) {
>>>>>>> 15e631ff
  DCHECK(!PyGILState_Check());
  auto& ctx = RRefContext::getInstance();
  auto serializedPyObj =
      SerializedPyObj(std::move(pickledPythonUDF), std::move(tensors));
  if (ctx.getWorkerId() != dst.id_) {
    auto userRRef = ctx.createUserRRef(dst.id_, PyObjectType::get());
    auto fm = sendPythonRemoteCall(
        dst,
        std::move(serializedPyObj),
        userRRef->rrefId().toIValue(),
        userRRef->forkId().toIValue(),
<<<<<<< HEAD
        isAsyncExecution);
=======
        rpcTimeoutSeconds);
>>>>>>> 15e631ff

    userRRef->registerOwnerCreationFuture(fm);

    ctx.addPendingUser(userRRef->forkId(), userRRef);
    fm->addCallback([forkId{userRRef->forkId()}](const FutureMessage& fm) {
      callback::confirmPendingUser(fm, forkId);
    });
    return PyRRef(userRRef);
  } else {
    auto ownerRRef = ctx.createOwnerRRef(PyObjectType::get());
    // prevent this owner RRef being deleted due to other forks
    ctx.addSelfAsFork(ownerRRef);
    auto fm = sendPythonRemoteCall(
        dst,
        std::move(serializedPyObj),
        ownerRRef->rrefId().toIValue(),
        ownerRRef->rrefId().toIValue(),
<<<<<<< HEAD
        isAsyncExecution);
=======
        rpcTimeoutSeconds);
>>>>>>> 15e631ff

    ownerRRef->registerOwnerCreationFuture(fm);

    fm->addCallback(
        [ownerRRefId = ownerRRef->rrefId()](const FutureMessage& fm) {
          auto deletedRRef = callback::finishCreatingOwnerRRef(fm, ownerRRefId);
          if (deletedRRef && deletedRRef->isPyObj()) {
            py::gil_scoped_acquire ag;
            deletedRRef.reset();
          }
        });
    return PyRRef(ownerRRef);
  }
}

PyRRef pyRemoteTorchscript(
    const std::string& dstWorkerName,
    const std::string& qualifiedNameStr,
    const float rpcTimeoutSeconds,
    const py::args& args,
    const py::kwargs& kwargs) {
  DCHECK(!PyGILState_Check());
  auto qualifiedName = c10::QualifiedName(qualifiedNameStr);
  auto functionSchema = PythonRpcHandler::getInstance()
                            .jitCompilationUnit()
                            ->get_function(qualifiedName)
                            .getSchema();
  Stack stack;
  {
    // Acquire GIL for py::args and py::kwargs processing.
    py::gil_scoped_acquire ag;
    stack = torch::jit::createStackForSchema(
        functionSchema, args, kwargs, c10::nullopt);
  }
  DCHECK(!PyGILState_Check());
  auto rrefPtr = remoteTorchscript(
      dstWorkerName, qualifiedName, functionSchema, stack, rpcTimeoutSeconds);
  return PyRRef(rrefPtr);
}

} // namespace rpc
} // namespace distributed
} // namespace torch<|MERGE_RESOLUTION|>--- conflicted
+++ resolved
@@ -96,11 +96,8 @@
     SerializedPyObj serializedPyObj,
     const IValue& rrefId,
     const IValue& forkId,
-<<<<<<< HEAD
+    const float rpcTimeoutSeconds,
     const bool isAsyncExecution) {
-=======
-    const float rpcTimeoutSeconds) {
->>>>>>> 15e631ff
   auto pythonRemoteCall = std::make_unique<PythonRemoteCall>(
       std::move(serializedPyObj), rrefId, forkId, isAsyncExecution);
 
@@ -299,11 +296,8 @@
     const WorkerInfo& dst,
     std::string& pickledPythonUDF,
     std::vector<torch::Tensor>& tensors,
-<<<<<<< HEAD
+    const float rpcTimeoutSeconds,
     const bool isAsyncExecution) {
-=======
-    const float rpcTimeoutSeconds) {
->>>>>>> 15e631ff
   DCHECK(!PyGILState_Check());
   auto& ctx = RRefContext::getInstance();
   auto serializedPyObj =
@@ -315,11 +309,8 @@
         std::move(serializedPyObj),
         userRRef->rrefId().toIValue(),
         userRRef->forkId().toIValue(),
-<<<<<<< HEAD
+        rpcTimeoutSeconds,
         isAsyncExecution);
-=======
-        rpcTimeoutSeconds);
->>>>>>> 15e631ff
 
     userRRef->registerOwnerCreationFuture(fm);
 
@@ -337,11 +328,8 @@
         std::move(serializedPyObj),
         ownerRRef->rrefId().toIValue(),
         ownerRRef->rrefId().toIValue(),
-<<<<<<< HEAD
+        rpcTimeoutSeconds,
         isAsyncExecution);
-=======
-        rpcTimeoutSeconds);
->>>>>>> 15e631ff
 
     ownerRRef->registerOwnerCreationFuture(fm);
 
