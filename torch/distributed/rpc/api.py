--- conflicted
+++ resolved
@@ -499,16 +499,13 @@
             (pickled_python_udf, tensors) = _default_pickler.serialize(
                 PythonUDF(func, args, kwargs)
             )
-<<<<<<< HEAD
             rref = _invoke_remote_python_udf(
                 dst_worker_info,
                 pickled_python_udf,
                 tensors,
+                timeout,
                 is_async_exec
             )
-=======
-            rref = _invoke_remote_python_udf(dst_worker_info, pickled_python_udf, tensors, timeout)
->>>>>>> 15e631ff
         # attach profiling information
         if should_profile:
             assert torch.autograd._profiler_enabled()
