#include <torch/csrc/python_headers.h>

#include <torch/csrc/distributed/rpc/process_group_agent.h>
#include <torch/csrc/distributed/rpc/profiler/server_process_global_profiler.h>
#include <torch/csrc/distributed/rpc/py_rref.h>
#include <torch/csrc/distributed/rpc/python_functions.h>
#include <torch/csrc/distributed/rpc/python_rpc_handler.h>
#include <torch/csrc/distributed/rpc/rpc_agent.h>
#include <torch/csrc/distributed/rpc/rref_context.h>
#include <torch/csrc/distributed/rpc/tensorpipe_agent.h>
#include <torch/csrc/distributed/rpc/torchscript_functions.h>
#include <torch/csrc/distributed/rpc/types.h>
#include <torch/csrc/jit/python/pybind_utils.h>
#include <torch/csrc/utils/object_ptr.h>
#include <torch/csrc/utils/pybind.h>
#include <torch/types.h>

#include <pybind11/chrono.h>
#include <pybind11/operators.h>

namespace torch {
namespace distributed {
namespace rpc {

namespace {

constexpr std::chrono::milliseconds kDeleteAllUsersTimeout(100000);
constexpr float kSecToMsConversion = 1000;

template <typename T>
using shared_ptr_class_ = py::class_<T, std::shared_ptr<T>>;

PyObject* rpc_init(PyObject* /* unused */) {
  auto rpc_module =
      THPObjectPtr(PyImport_ImportModule("torch.distributed.rpc"));
  if (!rpc_module) {
    throw python_error();
  }

  auto module = py::handle(rpc_module).cast<py::module>();

  auto rpcBackendOptions =
      shared_ptr_class_<RpcBackendOptions>(
          module,
          "RpcBackendOptions",
          R"(An abstract structure encapsulating the options passed into the RPC
            backend. An instance of this class can be passed in to
            :meth:`~torch.distributed.rpc.init_rpc` in order to initialize RPC
            with specific configurations, such as the RPC timeout and
            ``init_method`` to be used. )")
          .def_readwrite(
              "rpc_timeout",
              &RpcBackendOptions::rpcTimeoutSeconds,
              R"(A float indicating the timeout to use for all
                RPCs. If an RPC does not complete in this timeframe, it will
                complete with an exception indicating that it has timed out.)")
          .def_readwrite(
              "init_method",
              &RpcBackendOptions::initMethod,
              R"(URL specifying how to initialize the process group.
                Default is ``env://``)");

  // The following C++ constants need to be cast so they can be used from
  // python.
  module.attr("_DEFAULT_RPC_TIMEOUT_SEC") = py::cast(kDefaultRpcTimeoutSeconds);
  module.attr("_UNSET_RPC_TIMEOUT") = py::cast(kUnsetRpcTimeout);
  module.attr("_DEFAULT_INIT_METHOD") = py::cast(kDefaultInitMethod);

  auto workerInfo =
      shared_ptr_class_<WorkerInfo>(
          module,
          "WorkerInfo",
          R"(A structure that encapsulates information of a worker in the system.
            Contains the name and ID of the worker. This class is not meant to
            be constructed directly, rather, an instance can be retrieved
            through :meth:`~torch.distributed.rpc.get_worker_info` and the
            result can be passed in to functions such as
            :meth:`~torch.distributed.rpc.rpc_sync`, :class:`~torch.distributed.rpc.rpc_async`,
            :meth:`~torch.distributed.rpc.remote` to avoid copying a string on
            every invocation.)")
          .def(
              py::init<std::string, worker_id_t>(),
              py::arg("name"),
              py::arg("id"))
          .def_readonly(
              "name", &WorkerInfo::name_, R"(The name of the worker.)")
          .def_readonly(
              "id",
              &WorkerInfo::id_,
              R"(Globally unique id to identify the worker.)")
          .def("__eq__", &WorkerInfo::operator==, py::is_operator())
          // pybind11 suggests the syntax  .def(hash(py::self)), with the
          // unqualified "hash" function call. However the
          // argument-dependent lookup for the function "hash" doesn't get
          // triggered in this context because it conflicts with the struct
          // torch::hash, so  we need to use the qualified name
          // py::detail::hash, which unfortunately is in a detail namespace.
          .def(py::detail::hash(py::self));

  auto rpcAgent =
      shared_ptr_class_<RpcAgent>(module, "RpcAgent")
          .def(
              "join", &RpcAgent::join, py::call_guard<py::gil_scoped_release>())
          .def(
              "sync", &RpcAgent::sync, py::call_guard<py::gil_scoped_release>())
          .def(
              "get_worker_infos",
              &RpcAgent::getWorkerInfos,
              py::call_guard<py::gil_scoped_release>())
          .def(
              "get_debug_info",
              &RpcAgent::getDebugInfo,
              py::call_guard<py::gil_scoped_release>())
          .def(
              "get_metrics",
              &RpcAgent::getMetrics,
              py::call_guard<py::gil_scoped_release>());

  auto pyRRef =
      shared_ptr_class_<PyRRef>(module, "RRef", R"(
          A class encapsulating a reference to a value of some type on a remote
          worker. This handle will keep the referenced remote value alive on the
          worker. A ``UserRRef`` will be deleted when 1) no references to it in
          both the application code and in the local RRef context, or 2) the
          application has called a graceful shutdown. Invoking methods on a
          deleted RRef leads to undefined behaviors. RRef implementation only
          offers best-effort error detection, and applications should not use
          ``UserRRefs`` after ``rpc.shutdown()``.

          .. warning::
              RRefs can only be serialized and deserialized by the RPC module.
              Serializing and deserializing RRefs without RPC (e.g., Python
              pickle, torch :meth:`~torch.save` / :meth:`~torch.load`,
              JIT :meth:`~torch.jit.save` / :meth:`~torch.jit.load`, etc.) will
              lead to errors.

          Example::
              Following examples skip RPC initialization and shutdown code
              for simplicity. Refer to RPC docs for those details.

              1. Create an RRef using rpc.remote

              >>> import torch
              >>> import torch.distributed.rpc as rpc
              >>> rref = rpc.remote("worker1", torch.add, args=(torch.ones(2), 3))
              >>> # get a copy of value from the RRef
              >>> x = rref.to_here()

              2. Create an RRef from a local object

              >>> import torch
              >>> from torch.distributed.rpc import RRef
              >>> x = torch.zeros(2, 2)
              >>> rref = RRef(x)

              3. Share an RRef with other workers

              >>> # On both worker0 and worker1:
              >>> def f(rref):
              >>>   return rref.to_here() + 1

              >>> # On worker0:
              >>> import torch
              >>> import torch.distributed.rpc as rpc
              >>> from torch.distributed.rpc import RRef
              >>> rref = RRef(torch.zeros(2, 2))
              >>> # the following RPC shares the rref with worker1, reference
              >>> # count is automatically updated.
              >>> rpc.rpc_sync("worker1", f, args(rref,))
          )")
          .def(
              py::init<const py::object&, const py::object&>(),
              py::arg("value"),
              py::arg("type_hint") = py::none())
          .def(
              // not releasing GIL here to avoid context switch on getters
              "is_owner",
              &PyRRef::isOwner,
              R"(
                  Returns whether or not the current node is the owner of this
                  ``RRef``.
              )")
          .def(
              "confirmed_by_owner",
              &PyRRef::confirmedByOwner,
              R"(
                  Returns whether this ``RRef`` has been confirmed by the owner.
                  ``OwnerRRef`` always returns true, while ``UserRRef`` only
                  returns true when the owner knowns about this ``UserRRef``.
              )")
          .def(
              // not releasing GIL here to avoid context switch on getters
              "owner",
              &PyRRef::owner,
              R"(
                  Returns worker information of the node that owns this ``RRef``.
              )")
          .def(
              // not releasing GIL here to avoid context switch on getters
              "owner_name",
              &PyRRef::ownerName,
              R"(
                  Returns worker name of the node that owns this ``RRef``.
              )")
          .def(
              "to_here",
              &PyRRef::toHere,
              py::arg("timeout") = py::cast(kUnsetRpcTimeout),
              py::call_guard<py::gil_scoped_release>(),
              R"(
                  Blocking call that copies the value of the RRef from the owner
                  to the local node and returns it. If the current node is the
                  owner, returns a reference to the local value.

                  Arguments:
                        timeout (float, optional): Timeout for ``to_here``. If
                        the call does not complete within this timeframe, an
                        exception indicating so will be raised. If this argument
                        is not provided, the default RPC timeout (60s) will be
                        used.
              )")
          .def(
              "local_value",
              &PyRRef::localValue,
              py::call_guard<py::gil_scoped_release>(),
              R"(
                  If the current node is the owner, returns a reference to the
                  local value. Otherwise, throws an exception.
              )")
          .def(
              "rpc_sync",
              [](const PyRRef& self) {
                return self.createRRefProxy(RRefProxyType::RPC_SYNC);
              },
              py::call_guard<py::gil_scoped_release>(),
              R"(
                  Create a helper proxy to easily launch an ``rpc_sync`` using
                  the owner of the RRef as the destination to run functions on
                  the object referenced by this RRef. More specifically,
                  ``rref.rpc_sync().func_name(*args, **kwargs)`` is the same as
                  the following:

                  >>> def run(rref, func_name, args, kwargs):
                  >>>   return getattr(rref.local_value(), func_name)(*args, **kwargs)
                  >>>
                  >>> rpc.rpc_sync(rref.owner(), run, args=(rref, func_name, args, kwargs))

                  Example::
                      >>> from torch.distributed import rpc
                      >>> rref = rpc.remote("worker1", torch.add, args=(torch.zeros(2, 2), 1))
                      >>> rref.rpc_sync().size()  # returns torch.Size([2, 2])
                      >>> rref.rpc_sync().view(1, 4)  # returns tensor([[1., 1., 1., 1.]])
              )")
          .def(
              "rpc_async",
              [](const PyRRef& self) {
                return self.createRRefProxy(RRefProxyType::RPC_ASYNC);
              },
              py::call_guard<py::gil_scoped_release>(),
              R"(
                  Create a helper proxy to easily launch an ``rpc_async`` using
                  the owner of the RRef as the destination to run functions on
                  the object referenced by this RRef. More specifically,
                  ``rref.rpc_async().func_name(*args, **kwargs)`` is the same as
                  the following:

                  >>> def run(rref, func_name, args, kwargs):
                  >>>   return getattr(rref.local_value(), func_name)(*args, **kwargs)
                  >>>
                  >>> rpc.rpc_async(rref.owner(), run, args=(rref, func_name, args, kwargs))

                  Example::
                      >>> from torch.distributed import rpc
                      >>> rref = rpc.remote("worker1", torch.add, args=(torch.zeros(2, 2), 1))
                      >>> rref.rpc_async().size().wait()  # returns torch.Size([2, 2])
                      >>> rref.rpc_async().view(1, 4).wait()  # returns tensor([[1., 1., 1., 1.]])
              )")
          .def(
              "remote",
              [](const PyRRef& self) {
                return self.createRRefProxy(RRefProxyType::REMOTE);
              },
              py::call_guard<py::gil_scoped_release>(),
              R"(
                  Create a helper proxy to easily launch an ``remote`` using
                  the owner of the RRef as the destination to run functions on
                  the object referenced by this RRef. More specifically,
                  ``rref.remote().func_name(*args, **kwargs)`` is the same as
                  the following:

                  >>> def run(rref, func_name, args, kwargs):
                  >>>   return getattr(rref.local_value(), func_name)(*args, **kwargs)
                  >>>
                  >>> rpc.remote(rref.owner(), run, args=(rref, func_name, args, kwargs))

                  Example::
                      >>> from torch.distributed import rpc
                      >>> rref = rpc.remote("worker1", torch.add, args=(torch.zeros(2, 2), 1))
                      >>> rref.remote().size().to_here()  # returns torch.Size([2, 2])
                      >>> rref.remote().view(1, 4).to_here()  # returns tensor([[1., 1., 1., 1.]])
              )")
          .def(
              py::pickle(
                  /* __getstate__ */
                  [](const PyRRef& /* unused */) {
                    TORCH_CHECK(
                        false,
                        "Can not pickle rref in python pickler, rref can only be "
                        "pickled when using RPC");
                    // Note that this return has no meaning since we always
                    // throw, it's only here to satisfy Pybind API's
                    // requirement.
                    return py::make_tuple();
                  },
                  /* __setstate__ */
                  [](py::tuple /* unused */) { // NOLINT
                    TORCH_CHECK(
                        false,
                        "Can not unpickle rref in python pickler, rref can only be "
                        "unpickled when using RPC");
                    // Note that this return has no meaning since we always
                    // throw, it's only here to satisfy PyBind's API
                    // requirement.
                    return PyRRef(
                        py::cast<py::none>(Py_None),
                        py::cast<py::none>(Py_None));
                  }),
              py::call_guard<py::gil_scoped_release>())
          .def(
              "_serialize",
              &PyRRef::pickle,
              py::call_guard<py::gil_scoped_release>())
          .def_static(
              "_deserialize",
              &PyRRef::unpickle,
              py::call_guard<py::gil_scoped_release>())
          .def(
              "_get_future",
              [](const PyRRef& self) {
                return std::make_shared<jit::PythonFutureWrapper>(
                    self.getFuture());
              },
              py::call_guard<py::gil_scoped_release>(),
              R"(
                  Returns the future that corresponds to the creation of this RRef
                  on the remote node. This is for internal use cases such as profiling
                  only.
              )")
          .def(
              "_get_profiling_future",
              [](const PyRRef& self) {
                return std::make_shared<jit::PythonFutureWrapper>(
                    self.getProfilingFuture());
              },
              py::call_guard<py::gil_scoped_acquire>(),
              R"(
                  Returns future that completes when the profiling event corresponding
                  to the creation of this RRef on the remote node has been recorded.
              )")
          .def(
              "_set_profiling_future",
              [](PyRRef& self,
                 const std::shared_ptr<jit::PythonFutureWrapper>&
                     wrappedFuture) {
                self.setProfilingFuture(wrappedFuture->fut);
              },
              py::call_guard<py::gil_scoped_acquire>(),
              R"(
                  Set future that is completed when the profiling event corresponding
                  to the creation of this RRef on the remote node has been recorded.
              )")
          // not releasing GIL to avoid context switch
          .def("__str__", &PyRRef::str);

  shared_ptr_class_<ProcessGroupRpcBackendOptions>(
      module,
      "ProcessGroupRpcBackendOptions",
      rpcBackendOptions,
      R"(
          The backend options class for ``ProcessGroupAgent``, which is derived
          from ``RpcBackendOptions``.

          Arguments:
              num_send_recv_threads (int, optional): The number of threads in
                  the thread-pool used by ``ProcessGroupAgent`` (default: 4).
              rpc_timeout (float, optional): The default timeout, in seconds,
                  for RPC requests (default: 60 seconds). If the
                  RPC has not completed in this timeframe, an exception
                  indicating so will be raised. Callers can override this
                  timeout for individual RPCs in
                  :meth:`~torch.distributed.rpc.rpc_sync` and
                  :meth:`~torch.distributed.rpc.rpc_async` if necessary.
              init_method (str, optional): The URL to initialize
                  ``ProcessGroupGloo`` (default: ``env://``).


          Example::
              >>> import datetime, os
              >>> from torch.distributed import rpc
              >>> os.environ['MASTER_ADDR'] = 'localhost'
              >>> os.environ['MASTER_PORT'] = '29500'
              >>>
              >>> rpc.init_rpc(
              >>>     "worker1",
              >>>     rank=0,
              >>>     world_size=2,
              >>>     rpc_backend_options=rpc.ProcessGroupRpcBackendOptions(
              >>>         num_send_recv_threads=16,
              >>>         20 # 20 second timeout
              >>>     )
              >>> )
              >>>
              >>> # omitting init_rpc invocation on worker2
      )")
      .def(
          py::init<int, float, std::string>(),
          py::arg("num_send_recv_threads") = kDefaultNumSendRecvThreads,
          py::arg("rpc_timeout") = kDefaultRpcTimeoutSeconds,
          py::arg("init_method") = kDefaultInitMethod)
      .def_readwrite(
          "num_send_recv_threads",
          &ProcessGroupRpcBackendOptions::numSendRecvThreads,
          R"(
              The number of threads in the thread-pool used by ProcessGroupAgent.
          )");

  module.attr("_DEFAULT_NUM_SEND_RECV_THREADS") =
      py::cast(kDefaultNumSendRecvThreads);

  shared_ptr_class_<ProcessGroupAgent>(module, "ProcessGroupAgent", rpcAgent)
      .def(
          py::init<
              std::string,
              std::shared_ptr<::c10d::ProcessGroup>,
              int,
              std::chrono::milliseconds>(),
          py::arg("name"),
          py::arg("process_group"),
          py::arg("num_send_recv_threads"),
          py::arg("rpc_timeout"))
      .def(
          "get_worker_info",
          (const WorkerInfo& (ProcessGroupAgent::*)(void)const) &
              RpcAgent::getWorkerInfo,
          py::call_guard<py::gil_scoped_release>())
      .def(
          "get_worker_info",
          (const WorkerInfo& (ProcessGroupAgent::*)(const std::string&)const) &
              ProcessGroupAgent::getWorkerInfo,
          py::call_guard<py::gil_scoped_release>())
      .def(
          "get_worker_infos",
          (std::vector<WorkerInfo>(ProcessGroupAgent::*)() const) &
              ProcessGroupAgent::getWorkerInfos,
          py::call_guard<py::gil_scoped_release>())
      .def(
          "join",
          &ProcessGroupAgent::join,
          py::call_guard<py::gil_scoped_release>())
      .def(
          "shutdown",
          &ProcessGroupAgent::shutdown,
          py::call_guard<py::gil_scoped_release>())
      .def(
          "sync",
          &ProcessGroupAgent::sync,
          py::call_guard<py::gil_scoped_release>());

  // Base class: torch.distributed.rpc.RpcBackendOptions.
  py::class_<TensorPipeRpcBackendOptions>(
      module, "TensorPipeRpcBackendOptions", rpcBackendOptions)
      .def(
          py::init<float, std::string>(),
          py::arg("rpc_timeout") = kDefaultRpcTimeoutSeconds,
          py::arg("init_method") = kDefaultInitMethod);

  shared_ptr_class_<TensorPipeAgent>(module, "TensorPipeAgent", rpcAgent)
      .def(
          py::init<
              const std::shared_ptr<::c10d::Store>& /* store */,
              std::string /* selfName */,
              worker_id_t /* selfId */,
              int /* worldSize */,
              std::shared_ptr<::c10d::ProcessGroup> /* processGroup */,
              TensorPipeRpcBackendOptions /* TensorPipeBackendOptions */>(),
          py::arg("store"),
          py::arg("name"),
          py::arg("rank"),
          py::arg("world_size"),
          py::arg("process_group"),
          py::arg("rpc_backend_options"))
      .def(
          "join",
          &TensorPipeAgent::join,
          py::call_guard<py::gil_scoped_release>())
      .def(
          "shutdown",
          &TensorPipeAgent::shutdown,
          py::call_guard<py::gil_scoped_release>())
      .def(
          "get_worker_info",
          (const WorkerInfo& (TensorPipeAgent::*)(void)const) &
              RpcAgent::getWorkerInfo,
          py::call_guard<py::gil_scoped_release>())
      .def(
          "get_worker_info",
          (const WorkerInfo& (TensorPipeAgent::*)(const std::string&)const) &
              TensorPipeAgent::getWorkerInfo,
          py::call_guard<py::gil_scoped_release>())
      .def(
          "get_worker_infos",
          (std::vector<WorkerInfo>(TensorPipeAgent::*)() const) &
              TensorPipeAgent::getWorkerInfos,
          py::call_guard<py::gil_scoped_release>());

  module.def("_is_current_rpc_agent_set", &RpcAgent::isCurrentRpcAgentSet);

  module.def("_get_current_rpc_agent", &RpcAgent::getCurrentRpcAgent);

  module.def(
      "_set_and_start_rpc_agent",
      [](const std::shared_ptr<RpcAgent>& rpcAgent) {
        RpcAgent::setCurrentRpcAgent(rpcAgent);
        // Initializing typeResolver inside RpcAgent constructor will make
        // RpcAgent have python dependency. To avoid RpcAgent to have python
        // dependency, setTypeResolver() here.
        std::shared_ptr<TypeResolver> typeResolver =
            std::make_shared<TypeResolver>([&](const c10::QualifiedName& qn) {
              auto typePtr = PythonRpcHandler::getInstance().parseTypeFromStr(
                  qn.qualifiedName());
              return c10::StrongTypePtr(
                  PythonRpcHandler::getInstance().jitCompilationUnit(),
                  std::move(typePtr));
            });
        rpcAgent->setTypeResolver(typeResolver);
        rpcAgent->start();
      },
      py::call_guard<py::gil_scoped_release>());

  module.def("_reset_current_rpc_agent", []() {
    RpcAgent::setCurrentRpcAgent(nullptr);
  });

  module.def(
      "_delete_all_user_and_unforked_owner_rrefs",
      [](std::chrono::milliseconds timeoutMillis) {
        RRefContext::getInstance().delAllUsersAndUnforkedOwners(timeoutMillis);
      },
      py::arg("timeout") = kDeleteAllUsersTimeout);

  module.def("_destroy_rref_context", [](bool ignoreRRefLeak) {
    // NB: do not release GIL in the function. The destroyInstance() method
    // returns a list of deleted OwnerRRefs that hold py::object instances.
    // Clearing those OwnerRRefs are likely to trigger Python deref, which
    // requires GIL.
    RRefContext::getInstance().destroyInstance(ignoreRRefLeak).clear();
  });

  module.def("_rref_context_get_debug_info", []() {
    return RRefContext::getInstance().getDebugInfo();
  });

  module.def(
      "_cleanup_python_rpc_handler",
      []() { PythonRpcHandler::getInstance().cleanup(); },
      py::call_guard<py::gil_scoped_release>());

  module.def(
      "_invoke_rpc_builtin",
      [](const WorkerInfo& dst,
         const std::string& opName,
         const float rpcTimeoutSeconds,
         const py::args& args,
         const py::kwargs& kwargs) {
        return std::make_shared<jit::PythonFutureWrapper>(
            pyRpcBuiltin(dst, opName, args, kwargs, rpcTimeoutSeconds));
      },
      py::call_guard<py::gil_scoped_acquire>());

  module.def(
      "_invoke_rpc_python_udf",
      [](const WorkerInfo& dst,
         std::string& pickledPythonUDF,
         std::vector<torch::Tensor>& tensors,
         const float rpcTimeoutSeconds,
         const bool isAsyncExecution) {
        return std::make_shared<jit::PythonFutureWrapper>(
            pyRpcPythonUdf(
                dst,
                pickledPythonUDF,
                tensors,
                rpcTimeoutSeconds,
                isAsyncExecution),
            /* unwrap_func */ [](const py::object& value) {
              py::gil_scoped_release release;
              auto& pythonRpcHandler = PythonRpcHandler::getInstance();
              // This will unwrap RemoteException and raise the contained
              // server-side Python exception on client side. A caveat here is
              // that the exception must be raise in the client thread calling
              // the pybind "wait" API, so that it can be correctly shown to
              // user. A wrong way is to raise it in RPC server thread, where
              // the exception would be swallowed in the ThreadPool task, and
              // also no pybind handling code can help shown the Python
              // exception.
              pythonRpcHandler.handleException(value);
            });
      },
      py::call_guard<py::gil_scoped_release>());

  module.def(
      "_invoke_rpc_torchscript",
      [](const std::string& dstWorkerName,
         const std::string& qualifiedNameStr,
         const py::tuple& argsTuple,
         const py::dict& kwargsDict,
         const float rpcTimeoutSeconds,
         const bool isAsyncExecution) {
        return std::make_shared<jit::PythonFutureWrapper>(pyRpcTorchscript(
            dstWorkerName,
            qualifiedNameStr,
            argsTuple,
            kwargsDict,
            rpcTimeoutSeconds,
            isAsyncExecution));
      },
      py::call_guard<py::gil_scoped_release>());

  module.def(
      "_invoke_remote_builtin",
      &pyRemoteBuiltin,
      py::call_guard<py::gil_scoped_acquire>());

  module.def(
      "_invoke_remote_python_udf",
      &pyRemotePythonUdf,
<<<<<<< HEAD
      py::call_guard<py::gil_scoped_release>());
=======
      py::call_guard<py::gil_scoped_release>(),
      py::arg("dst"),
      py::arg("pickledPythonUDF"),
      py::arg("tensors"),
      py::arg("timeout"));
>>>>>>> 15e631ff

  module.def(
      "_invoke_remote_torchscript",
      &pyRemoteTorchscript,
      py::call_guard<py::gil_scoped_release>());

  module.def(
      "get_rpc_timeout",
      []() {
        return RpcAgent::getCurrentRpcAgent()->getRpcTimeout().count() /
            kSecToMsConversion;
      },
      R"(
          Retrieve the default timeout for all RPCs that was set during RPC initialization.
          The returned value will be in seconds.
          Returns:
            ``float`` indicating the RPC timeout in seconds.
      )");

  module.def(
      "enable_gil_profiling",
      [](bool flag) {
        RpcAgent::getCurrentRpcAgent()->enableGILProfiling(flag);
      },
      R"(
    Set whether GIL wait times should be enabled or not. This incurs a slight
    overhead cost. Default is disabled for performance reasons.

    Arguments:
        flag (bool): True to set GIL profiling, False to disable.
      )");

  module.def(
      "_set_rpc_timeout",
      [](const float rpcTimeoutSeconds) {
        auto rpcTimeout = std::chrono::milliseconds(
            static_cast<int>(rpcTimeoutSeconds * kSecToMsConversion));
        RpcAgent::getCurrentRpcAgent()->setRpcTimeout(rpcTimeout);
      },
      R"(
          Set the default timeout for all RPCs. The input unit is expected to be
          in seconds. If an RPC is not completed within this time, an exception
          indicating it has timed out will be raised. To control timeout for
          specific RPCs, a timeout parameter can be passed into
          :meth:`~torch.distributed.rpc.rpc_sync` and
          :meth:`~torch.distributed.rpc.rpc_async`.

          Arguments:
            rpcTimeoutSeconds (float): Timeout value in seconds.
      )");

  module.def(
      "_enable_server_process_global_profiler",
      &profiler::processglobal::enableServer);
  module.def(
      "_disable_server_process_global_profiler",
      &profiler::processglobal::disableServer);

  Py_RETURN_TRUE;
}

} // namespace

static PyMethodDef methods[] = { // NOLINT
    {"_rpc_init", (PyCFunction)rpc_init, METH_NOARGS, nullptr},
    {nullptr, nullptr, 0, nullptr}};

PyMethodDef* python_functions() {
  return methods;
}

} // namespace rpc
} // namespace distributed
} // namespace torch<|MERGE_RESOLUTION|>--- conflicted
+++ resolved
@@ -633,15 +633,7 @@
   module.def(
       "_invoke_remote_python_udf",
       &pyRemotePythonUdf,
-<<<<<<< HEAD
       py::call_guard<py::gil_scoped_release>());
-=======
-      py::call_guard<py::gil_scoped_release>(),
-      py::arg("dst"),
-      py::arg("pickledPythonUDF"),
-      py::arg("tensors"),
-      py::arg("timeout"));
->>>>>>> 15e631ff
 
   module.def(
       "_invoke_remote_torchscript",
