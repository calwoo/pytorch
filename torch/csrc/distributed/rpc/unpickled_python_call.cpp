#include <torch/csrc/distributed/rpc/unpickled_python_call.h>

#include <c10/util/C++17.h>
#include <torch/csrc/distributed/rpc/python_rpc_handler.h>

namespace torch {
namespace distributed {
namespace rpc {

UnpickledPythonCall::UnpickledPythonCall(
<<<<<<< HEAD
    const SerializedPyObj& serializedPyObj) {
  pythonUdf_ = PythonRpcHandler::getInstance().deserialize(serializedPyObj);
}

UnpickledPythonCall::~UnpickledPythonCall() {
  // explicitly setting PyObject* to nullptr to prevent py::object's dtor to
  // decref on the PyObject again.
  // See Note [Destructing py::object] in python_ivalue.h
  py::gil_scoped_acquire acquire;
  pythonUdf_.dec_ref();
  pythonUdf_.ptr() = nullptr;
=======
    const SerializedPyObj& serializedPyObj,
    bool isAsyncExecution)
    : isAsyncExecution_(isAsyncExecution) {
  auto& pythonRpcHandler = PythonRpcHandler::getInstance();
  pybind11::gil_scoped_acquire ag;
  pythonUdf_ = pythonRpcHandler.deserialize(serializedPyObj);
>>>>>>> fc70916a
}

Message UnpickledPythonCall::toMessageImpl() && {
  TORCH_INTERNAL_ASSERT(
      false, "UnpickledPythonCall does not support toMessage().");
}

const py::object& UnpickledPythonCall::pythonUdf() const {
  return pythonUdf_;
}

} // namespace rpc
} // namespace distributed
} // namespace torch<|MERGE_RESOLUTION|>--- conflicted
+++ resolved
@@ -8,9 +8,12 @@
 namespace rpc {
 
 UnpickledPythonCall::UnpickledPythonCall(
-<<<<<<< HEAD
-    const SerializedPyObj& serializedPyObj) {
-  pythonUdf_ = PythonRpcHandler::getInstance().deserialize(serializedPyObj);
+    const SerializedPyObj& serializedPyObj,
+    bool isAsyncExecution)
+    : isAsyncExecution_(isAsyncExecution) {
+  auto& pythonRpcHandler = PythonRpcHandler::getInstance();
+  pybind11::gil_scoped_acquire ag;
+  pythonUdf_ = pythonRpcHandler.deserialize(serializedPyObj);
 }
 
 UnpickledPythonCall::~UnpickledPythonCall() {
@@ -20,14 +23,6 @@
   py::gil_scoped_acquire acquire;
   pythonUdf_.dec_ref();
   pythonUdf_.ptr() = nullptr;
-=======
-    const SerializedPyObj& serializedPyObj,
-    bool isAsyncExecution)
-    : isAsyncExecution_(isAsyncExecution) {
-  auto& pythonRpcHandler = PythonRpcHandler::getInstance();
-  pybind11::gil_scoped_acquire ag;
-  pythonUdf_ = pythonRpcHandler.deserialize(serializedPyObj);
->>>>>>> fc70916a
 }
 
 Message UnpickledPythonCall::toMessageImpl() && {
