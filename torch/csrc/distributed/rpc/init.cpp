#include <torch/csrc/python_headers.h>

#include <torch/csrc/distributed/rpc/process_group_agent.h>
#include <torch/csrc/distributed/rpc/py_rref.h>
#include <torch/csrc/distributed/rpc/python_functions.h>
#include <torch/csrc/distributed/rpc/python_rpc_handler.h>
#include <torch/csrc/distributed/rpc/rpc_agent.h>
#include <torch/csrc/distributed/rpc/rref_context.h>
#include <torch/csrc/distributed/rpc/torchscript_functions.h>
#include <torch/csrc/distributed/rpc/types.h>
#include <torch/csrc/jit/pybind_utils.h>
#include <torch/csrc/utils/object_ptr.h>
#include <torch/csrc/utils/pybind.h>
#include <torch/csrc/utils/python_compat.h>
#include <torch/types.h>

#include <pybind11/chrono.h>
#include <pybind11/operators.h>

namespace torch {
namespace distributed {
namespace rpc {

namespace {

template <typename T>
using shared_ptr_class_ = py::class_<T, std::shared_ptr<T>>;

PyObject* rpc_init(PyObject* /* unused */) {
  auto rpc_module =
      THPObjectPtr(PyImport_ImportModule("torch.distributed.rpc"));
  if (!rpc_module) {
    throw python_error();
  }

  auto module = py::handle(rpc_module).cast<py::module>();

  auto rpcBackendOptions =
      shared_ptr_class_<RpcBackendOptions>(
          module,
          "RpcBackendOptions",
          R"(A structure encapsulating the options passed into the RPC backend.
            An instance of this class can be passed in to :meth:`~torch.distributed.rpc.init_rpc`
            in order to initialize RPC with specific configurations, such as the
             RPC timeout and init_method to be used. )")
          .def_readwrite(
              "rpc_timeout",
              &RpcBackendOptions::rpcTimeout,
              R"(A `datetime.timedelta` indicating the timeout to use for all RPCs.
                If an RPC does not complete in this timeframe, it will complete
                with an exception indicating that it has timed out.)")
          .def_readwrite(
              "init_method",
              &RpcBackendOptions::initMethod,
              R"(URL specifying how to initialize the process group.
                Default is env://)");

  auto workerInfo =
      shared_ptr_class_<WorkerInfo>(
          module,
          "WorkerInfo",
          R"(A structure that encapsulates information of a worker in the system.
            Contains the name and ID of the worker. This class is not meant to
            be constructed directly, rather, an instance can be retrieved
            through :meth:`~torch.distributed.rpc.get_worker_info` and the
            result can be passed in to functions such as
            :meth:`~torch.distributed.rpc.rpc_sync`, :class:`~torch.distributed.rpc.rpc_async`,
            :meth:`~torch.distributed.rpc.remote` to avoid copying a string on
            every invocation.)")
          .def(
              py::init<std::string, worker_id_t>(),
              py::arg("name"),
              py::arg("id"))
          .def_readonly(
              "name", &WorkerInfo::name_, R"(The name of the worker.)")
          .def_readonly(
              "id",
              &WorkerInfo::id_,
              R"(Globally unique id to identify the worker.)")
          .def("__eq__", &WorkerInfo::operator==, py::is_operator())
          // pybind11 suggests the syntax  .def(hash(py::self)), with the
          // unqualified "hash" function call. However the
          // argument-dependent lookup for the function "hash" doesn't get
          // triggered in this context because it conflicts with the struct
          // torch::hash, so  we need to use the qualified name
          // py::detail::hash, which unfortunately is in a detail namespace.
          .def(py::detail::hash(py::self));

  auto rpcAgent =
      shared_ptr_class_<RpcAgent>(module, "RpcAgent")
          .def(
              "join", &RpcAgent::join, py::call_guard<py::gil_scoped_release>())
          .def(
              "sync", &RpcAgent::sync, py::call_guard<py::gil_scoped_release>())
          .def(
              "get_worker_infos",
              &RpcAgent::getWorkerInfos,
              py::call_guard<py::gil_scoped_release>())
          .def(
              "get_debug_info",
              &RpcAgent::getDebugInfo,
              py::call_guard<py::gil_scoped_release>())
          .def(
              "get_metrics",
              &RpcAgent::getMetrics,
              py::call_guard<py::gil_scoped_release>());

  auto pyRRef =
      shared_ptr_class_<PyRRef>(module, "RRef", R"(
          A class encapsulating a reference to a value of some type on a remote
          worker. This handle will keep the referenced remote value alive on the
          worker.

          Example::
              Following examples skip RPC initialization and shutdown code
              for simplicity. Refer to RPC docs for those details.

              1. Create an RRef using rpc.remote

              >>> import torch
              >>> import torch.distributed.rpc as rpc
              >>> rref = rpc.remote("worker1", torch.add, args=(torch.ones(2), 3))
              >>> # get a copy of value from the RRef
              >>> x = rref.to_here()

              2. Create an RRef from a local object

              >>> import torch
              >>> from torch.distributed.rpc import RRef
              >>> x = torch.zeros(2, 2)
              >>> rref = RRef(x)

              3. Share an RRef with other workers

              >>> # On both worker0 and worker1:
              >>> def f(rref):
              >>>   return rref.to_here() + 1

              >>> # On worker0:
              >>> import torch
              >>> import torch.distributed.rpc as rpc
              >>> from torch.distributed.rpc import RRef
              >>> rref = RRef(torch.zeros(2, 2))
              >>> # the following RPC shares the rref with worker1, reference
              >>> # count is automatically updated.
              >>> rpc.rpc_sync("worker1", f, args(rref,))
          )")
          .def(py::init<const py::object&>())
          .def(
              // not releasing GIL here to avoid context switch on getters
              "is_owner",
              &PyRRef::isOwner,
              R"(
                  Returns whether or not the current node is the owner of this
                  ``RRef``.
              )")
          .def(
              // not releasing GIL here to avoid context switch on getters
              "owner",
              &PyRRef::owner,
              R"(
                  Returns worker information of the node that owns this ``RRef``.
              )")
          .def(
              "to_here",
              &PyRRef::toHere,
              py::call_guard<py::gil_scoped_release>(),
              R"(
                  Blocking call that copies the value of the RRef from the owner
                  to the local node and returns it. If the current node is the
                  owner, returns a reference to the local value.
              )")
          .def(
              "local_value",
              &PyRRef::localValue,
              py::call_guard<py::gil_scoped_release>(),
              R"(
                  If the current node is the owner, returns a reference to the
                  local value. Otherwise, throws an exception.
              )")
          .def(
              py::pickle(
                  [](const PyRRef& self) {
                    // __getstate__
                    return self.pickle();
                  },
                  [](py::tuple t) { // NOLINT
                    // __setstate__
                    return PyRRef::unpickle(t);
                  }),
              py::call_guard<py::gil_scoped_release>())
          // not releasing GIL to avoid context switch
          .def("__str__", &PyRRef::str);

  // future.wait() should not be called after shutdown(), e.g.,
  // pythonRpcHandler is cleaned up in shutdown(), after
  // shutdown(), python objects returned from rpc python call can not be
  // resolved.
  auto future = shared_ptr_class_<FutureMessage>(module, "Future")
                    .def(
                        "wait",
                        [&](FutureMessage& fut) { return toPyObj(fut.wait()); },
                        py::call_guard<py::gil_scoped_release>(),
                        R"(
Wait on future to complete and return the object it completed with.
If the future completes with an error, an exception is thrown.
              )");

  shared_ptr_class_<ProcessGroupRpcBackendOptions>(
      module, "ProcessGroupRpcBackendOptions", rpcBackendOptions)
      .def(py::init<>())
      .def_readwrite(
          "num_send_recv_threads",
          &ProcessGroupRpcBackendOptions::numSendRecvThreads);

  shared_ptr_class_<ProcessGroupAgent>(module, "ProcessGroupAgent", rpcAgent)
      .def(
          py::init<
              std::string,
              std::shared_ptr<::c10d::ProcessGroup>,
              int,
              std::chrono::milliseconds>(),
          py::arg("name"),
          py::arg("process_group"),
          py::arg("num_send_recv_threads"),
          py::arg("rpc_timeout"))
      .def(
          "get_worker_info",
          (const WorkerInfo& (ProcessGroupAgent::*)(void)const) &
              RpcAgent::getWorkerInfo,
          py::call_guard<py::gil_scoped_release>())
      .def(
          "get_worker_info",
          (const WorkerInfo& (ProcessGroupAgent::*)(const std::string&)const) &
              ProcessGroupAgent::getWorkerInfo,
          py::call_guard<py::gil_scoped_release>())
      .def(
          "get_worker_infos",
          (std::vector<WorkerInfo>(ProcessGroupAgent::*)() const) &
              ProcessGroupAgent::getWorkerInfos,
          py::call_guard<py::gil_scoped_release>())
      .def(
          "join",
          &ProcessGroupAgent::join,
          py::call_guard<py::gil_scoped_release>())
      .def(
          "shutdown",
          &ProcessGroupAgent::shutdown,
          py::call_guard<py::gil_scoped_release>())
      .def(
          "sync",
          &ProcessGroupAgent::sync,
          py::call_guard<py::gil_scoped_release>());

  module.def("_is_current_rpc_agent_set", &RpcAgent::isCurrentRpcAgentSet);

  module.def("_get_current_rpc_agent", &RpcAgent::getCurrentRpcAgent);

  module.def(
      "_set_and_start_rpc_agent",
      [](const std::shared_ptr<RpcAgent>& rpcAgent) {
        RpcAgent::setCurrentRpcAgent(rpcAgent);
        // Initializing typeResolver inside RpcAgent constructor will make
        // RpcAgent have python dependency. To avoid RpcAgent to have python
        // dependency, setTypeResolver() here.
        std::shared_ptr<TypeResolver> typeResolver =
            std::make_shared<TypeResolver>([&](const c10::QualifiedName& qn) {
              auto typePtr = PythonRpcHandler::getInstance().parseTypeFromStr(
                  qn.qualifiedName());
              return c10::StrongTypePtr(
                  PythonRpcHandler::getInstance().jitCompilationUnit(),
                  std::move(typePtr));
            });
        rpcAgent->setTypeResolver(typeResolver);
        rpcAgent->start();
      },
      py::call_guard<py::gil_scoped_release>());

  module.def("_reset_current_rpc_agent", []() {
    RpcAgent::setCurrentRpcAgent(nullptr);
  });

  module.def("_destroy_rref_context", [](bool ignoreRRefLeak) {
    // NB: do not release GIL in the function. The destroyInstance() method
    // returns a list of deleted OwnerRRefs that hold py::object instances.
    // Clearing those OwnerRRefs are likely to trigger Python deref, which
    // requires GIL.
    RRefContext::getInstance().destroyInstance(ignoreRRefLeak).clear();
  });

  module.def("_rref_context_get_debug_info", []() {
    return RRefContext::getInstance().getDebugInfo();
  });

  module.def("_cleanup_python_rpc_handler", []() {
    PythonRpcHandler::getInstance().cleanup();
  });

  module.def(
      "_invoke_rpc_builtin",
      [](const WorkerInfo& dst,
         const std::string& opName,
         const std::shared_ptr<torch::autograd::profiler::RecordFunctionAsync>&
             rf,
         const py::args& args,
         const py::kwargs& kwargs) {
        DCHECK(PyGILState_Check());
        return pyRpcBuiltin(dst, opName, rf, args, kwargs);
      },
      py::call_guard<py::gil_scoped_acquire>());

  module.def(
      "_invoke_rpc_python_udf",
      [](const WorkerInfo& dst,
         std::string& pickledPythonUDF,
         std::vector<torch::Tensor>& tensors,
<<<<<<< HEAD
         const std::shared_ptr<torch::autograd::profiler::RecordFunctionAsync>&
             rf) { return pyRpcPythonUdf(dst, pickledPythonUDF, tensors, rf); },
=======
         const std::shared_ptr<torch::autograd::profiler::RecordFunction>& rf) {
        DCHECK(!PyGILState_Check());
        return pyRpcPythonUdf(dst, pickledPythonUDF, tensors, rf);
      },
      py::call_guard<py::gil_scoped_release>(),
>>>>>>> 84fa972b
      py::arg("dst"),
      py::arg("pickledPythonUDF"),
      py::arg("tensors"),
      py::arg("rf") = nullptr);

  // TODO This python future wrapper wraps c10::ivalue::Future.
  // Will merge with JIT PythonFutureWrapper while merging generic Future with
  // c10::ivalue::Future later on.
  struct PythonFutureWrapper {
    explicit PythonFutureWrapper(c10::intrusive_ptr<c10::ivalue::Future> fut)
        : fut(std::move(fut)) {}

    c10::intrusive_ptr<c10::ivalue::Future> fut;
  };

  // Since FutureMessage is binded to Future, here we need to bind the
  // PythonFutureWrapper to a different name.
  // TODO Once python object can be tagged as IValue and c10::ivalue::Future is
  // implemented as generic Future<IValue>, we can consider all rpc call
  // to return a future<IValue> later on.
  shared_ptr_class_<PythonFutureWrapper>(module, "_pyFuture")
      .def(
          "wait",
          [](PythonFutureWrapper& fut) {
            fut.fut->wait();
            auto res = fut.fut->value();
            {
              // acquiring GIL as torch::jit::toPyObject creates new py::object
              // without grabbing the GIL.
              pybind11::gil_scoped_acquire ag;
              return torch::jit::toPyObject(std::move(res));
            }
          },
          py::call_guard<py::gil_scoped_release>());

  module.def(
      "_invoke_rpc_torchscript",
      [](const std::string& dstWorkerName,
         const std::string& qualifiedNameStr,
         const py::args& args,
         const py::kwargs& kwargs) {
        DCHECK(!PyGILState_Check());
        // No need to catch exception here, if function can not be found,
        // exception will be thrown in get_function() call; if args do not match
        // with function schema, exception will be thrown in
        // createStackForSchema() call.
        auto qualifiedName = c10::QualifiedName(qualifiedNameStr);
        auto functionSchema = PythonRpcHandler::getInstance()
                                  .jitCompilationUnit()
                                  ->get_function(qualifiedName)
                                  .getSchema();
        Stack stack;
        // Acquire GIL for py::args and py::kwargs processing.
        {
          pybind11::gil_scoped_acquire ag;
          stack = torch::jit::createStackForSchema(
              functionSchema, args, kwargs, c10::nullopt);
        }
        DCHECK(!PyGILState_Check());
        auto fut =
            rpcTorchscript(dstWorkerName, qualifiedName, functionSchema, stack);
        return PythonFutureWrapper(fut);
      },
      py::call_guard<py::gil_scoped_release>());

  module.def(
      "_invoke_remote_builtin",
      [](const WorkerInfo& dst,
         const std::string& opName,
         const std::shared_ptr<torch::autograd::profiler::RecordFunctionAsync>&
             rf,
         const py::args& args,
         const py::kwargs& kwargs) {
        DCHECK(PyGILState_Check());
        return pyRemoteBuiltin(dst, opName, rf, args, kwargs);
      },
      py::call_guard<py::gil_scoped_acquire>());

  module.def(
      "_invoke_remote_torchscript",
      [](const std::string& dstWorkerName,
         const std::string& qualifiedNameStr,
         const py::args& args,
         const py::kwargs& kwargs) {
        DCHECK(!PyGILState_Check());
        auto qualifiedName = c10::QualifiedName(qualifiedNameStr);
        auto functionSchema = PythonRpcHandler::getInstance()
                                  .jitCompilationUnit()
                                  ->get_function(qualifiedName)
                                  .getSchema();
        Stack stack;
        // Acquire GIL for py::args and py::kwargs processing.
        {
          pybind11::gil_scoped_acquire ag;
          stack = torch::jit::createStackForSchema(
              functionSchema, args, kwargs, c10::nullopt);
        }
        DCHECK(!PyGILState_Check());
        auto rrefPtr = remoteTorchscript(
            dstWorkerName, qualifiedName, functionSchema, stack);
        return PyRRef(rrefPtr);
      },
      py::call_guard<py::gil_scoped_release>());

  module.def(
      "_invoke_remote_python_udf",
      [](const WorkerInfo& dst,
         std::string& pickledPythonUDF,
         std::vector<torch::Tensor>& tensors,
<<<<<<< HEAD
         const std::shared_ptr<torch::autograd::profiler::RecordFunctionAsync>&
             rf) {
=======
         const std::shared_ptr<torch::autograd::profiler::RecordFunction>& rf) {
        DCHECK(!PyGILState_Check());
>>>>>>> 84fa972b
        return pyRemotePythonUdf(dst, pickledPythonUDF, tensors, rf);
      },
      py::call_guard<py::gil_scoped_release>(),
      py::arg("dst"),
      py::arg("pickledPythonUDF"),
      py::arg("tensors"),
      py::arg("rf") = nullptr);

  module.def(
      "get_rpc_timeout",
      []() { return RpcAgent::getCurrentRpcAgent()->getRpcTimeout(); },
      R"(
          Retrieve the timeout for all RPCs that was set during RPC initialization.

          Returns:
            `datetime.timedelta` instance indicating the RPC timeout.
      )");

  module.def(
      "enable_gil_profiling",
      [](bool flag) {
        RpcAgent::getCurrentRpcAgent()->enableGILProfiling(flag);
      },
      R"(
    Set whether GIL wait times should be enabled or not. This incurs a slight
    overhead cost. Default is disabled for performance reasons.

    Arguments:
        flag (bool): True to set GIL profiling, False to disable.
      )");

  module.def(
      "_set_rpc_timeout",
      [](const std::chrono::milliseconds& rpcTimeout) {
        RpcAgent::getCurrentRpcAgent()->setRpcTimeout(rpcTimeout);
      },
      R"(
          Set the timeout for all RPCs. If an RPC is not completed within this
          time, an exception indicating it has timed out will be raised.
      )");

  Py_RETURN_TRUE;
}

} // namespace

static PyMethodDef methods[] = { // NOLINT
    {"_rpc_init", (PyCFunction)rpc_init, METH_NOARGS, nullptr},
    {nullptr, nullptr, 0, nullptr}};

PyMethodDef* python_functions() {
  return methods;
}

} // namespace rpc
} // namespace distributed
} // namespace torch<|MERGE_RESOLUTION|>--- conflicted
+++ resolved
@@ -314,16 +314,11 @@
       [](const WorkerInfo& dst,
          std::string& pickledPythonUDF,
          std::vector<torch::Tensor>& tensors,
-<<<<<<< HEAD
-         const std::shared_ptr<torch::autograd::profiler::RecordFunctionAsync>&
-             rf) { return pyRpcPythonUdf(dst, pickledPythonUDF, tensors, rf); },
-=======
-         const std::shared_ptr<torch::autograd::profiler::RecordFunction>& rf) {
+         const std::shared_ptr<torch::autograd::profiler::RecordFunctionAsync>& rf) {
         DCHECK(!PyGILState_Check());
         return pyRpcPythonUdf(dst, pickledPythonUDF, tensors, rf);
       },
       py::call_guard<py::gil_scoped_release>(),
->>>>>>> 84fa972b
       py::arg("dst"),
       py::arg("pickledPythonUDF"),
       py::arg("tensors"),
@@ -433,13 +428,8 @@
       [](const WorkerInfo& dst,
          std::string& pickledPythonUDF,
          std::vector<torch::Tensor>& tensors,
-<<<<<<< HEAD
-         const std::shared_ptr<torch::autograd::profiler::RecordFunctionAsync>&
-             rf) {
-=======
-         const std::shared_ptr<torch::autograd::profiler::RecordFunction>& rf) {
-        DCHECK(!PyGILState_Check());
->>>>>>> 84fa972b
+         const std::shared_ptr<torch::autograd::profiler::RecordFunctionAsync>& rf) {
+        DCHECK(!PyGILState_Check());
         return pyRemotePythonUdf(dst, pickledPythonUDF, tensors, rf);
       },
       py::call_guard<py::gil_scoped_release>(),
