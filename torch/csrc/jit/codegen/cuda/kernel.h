--- conflicted
+++ resolved
@@ -87,13 +87,8 @@
 // wraps IO data structure for tensors on host.
 TORCH_CUDA_API void runKernel(
     CudaKernel* entry,
-<<<<<<< HEAD
-    const at::ArrayRef<c10::IValue>& inputs,
-    std::vector<at::Tensor>& outputs);
-=======
     const at::ArrayRef<IValue> inputs,
     std::vector<at::Tensor> outputs);
->>>>>>> d73c11e5
 
 // Facility API to run kernel in tests.
 TORCH_CUDA_API void runTestKernel(
